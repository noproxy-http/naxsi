--- conflicted
+++ resolved
@@ -38,15 +38,6 @@
  - cat ../t/servroot/logs/error.log
  - cat /tmp/ngx_error.log
  - cat /tmp/ngx_access.log
-<<<<<<< HEAD
- - grep -V
-
-
-
-
-=======
->>>>>>> 7bd975e4
-
 
 after_success:
  - lcov --list naxsi.info
