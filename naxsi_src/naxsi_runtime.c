--- conflicted
+++ resolved
@@ -2160,17 +2160,14 @@
       h = part->elts;
       i = 0;
     }
-<<<<<<< HEAD
     lowcase_header.data = h[i].lowcase_key;
     lowcase_header.len = h[i].key.len;
-=======
-    if (naxsi_escape_nullbytes(&h[i].key) > 0) {
+    if (naxsi_escape_nullbytes(&lowcase_header) > 0) {
       ngx_http_apply_rulematch_v_n(&nx_int__uncommon_hex_encoding, ctx, r, &h[i].key, &h[i].value, HEADERS, 1, 1);
     }
     if (naxsi_escape_nullbytes(&h[i].value) > 0) {
       ngx_http_apply_rulematch_v_n(&nx_int__uncommon_hex_encoding, ctx, r, &h[i].key, &h[i].value, HEADERS, 1, 0);
     }
->>>>>>> 6c615fc1
     if (cf->header_rules)
       ngx_http_basestr_ruleset_n(r->pool, &lowcase_header, &(h[i].value), 
 				 cf->header_rules, r, ctx, HEADERS);
