/*
 * NAXSI, a web application firewall for NGINX
 * Copyright (C) 2016, Thibault 'bui' Koechlin
 *  
 * This program is free software: you can redistribute it and/or modify
 * it under the terms of the GNU General Public License as published by
 * the Free Software Foundation, either version 2 of the License, or
 * (at your option) any later version.
 * 
 * In addition, as a special exception, the copyright holders give
 * permission to link the code of portions of this program with the
 * OpenSSL library under certain conditions as described in each
 * individual source file, and distribute linked combinations
 * including the two.
 * You must obey the GNU General Public License in all respects
 * for all of the code used other than OpenSSL.  If you modify
 * file(s) with this exception, you may extend this exception to your
 * version of the file(s), but you are not obligated to do so.  If you
 * do not wish to do so, delete this exception statement from your
 * version.  If you delete this exception statement from all source
 * files in the program, then also delete it here.
 * 
 * This program is distributed in the hope that it will be useful,
 * but WITHOUT ANY WARRANTY; without even the implied warranty of
 * MERCHANTABILITY or FITNESS FOR A PARTICULAR PURPOSE.  See the
 * GNU General Public License for more details.
 * 
 * You should have received a copy of the GNU General Public License
 * along with this program.  If not, see <http://www.gnu.org/licenses/>.
 */
#include "naxsi.h"

/* used to store locations during the configuration time. 
   then, accessed by the hashtable building feature during "init" time. */

/*
** Static defined rules struct for internal rules.
** We use those to be able to call is_rule_whitelisted_n() on those
** rules at any time ;)
*/

ngx_http_rule_t nx_int__weird_request = {/*type*/ 0, /*whitelist flag*/ 0, 
						/*wl_id ptr*/ NULL, /*rule_id*/ 1,
						/*log_msg*/ NULL, /*score*/ 0, 
						/*sscores*/ NULL,
						/*sc_block*/ 0,  /*sc_allow*/ 0, 
						/*block*/ 1,  /*allow*/ 0, /*drop*/ 0, /*log*/ 0,
						/*br ptrs*/ NULL};

ngx_http_rule_t nx_int__big_request = {/*type*/ 0, /*whitelist flag*/ 0, 
				       /*wl_id ptr*/ NULL, /*rule_id*/ 2,
				       /*log_msg*/ NULL, /*score*/ 0, 
				       /*sscores*/ NULL,
				       /*sc_block*/ 0,  /*sc_allow*/ 0, 
				       /*block*/ 1,  /*allow*/ 0, /*drop*/ 0, /*log*/ 0,
				       /*br ptrs*/ NULL};


ngx_http_rule_t nx_int__uncommon_hex_encoding = {/*type*/ 0, /*whitelist flag*/ 0, 
						 /*wl_id ptr*/ NULL, /*rule_id*/ 10,
						 /*log_msg*/ NULL, /*score*/ 0, 
						 /*sscores*/ NULL,
						 /*sc_block*/ 1,  /*sc_allow*/ 0, 
						 /*block*/ 1,  /*allow*/ 0, /*drop*/ 0, /*log*/ 0,
						 /*br ptrs*/ NULL};

ngx_http_rule_t nx_int__uncommon_content_type = {/*type*/ 0, /*whitelist flag*/ 0, 
						 /*wl_id ptr*/ NULL, /*rule_id*/ 11,
						 /*log_msg*/ NULL, /*score*/ 0, 
						 /*sscores*/ NULL,
						 /*sc_block*/ 1,  /*sc_allow*/ 0, 
						 /*block*/ 1,  /*allow*/ 0, /*drop*/ 0, /*log*/ 0,
						 /*br ptrs*/ NULL};

ngx_http_rule_t nx_int__uncommon_url = {/*type*/ 0, /*whitelist flag*/ 0, 
					/*wl_id ptr*/ NULL, /*rule_id*/ 12,
					/*log_msg*/ NULL, /*score*/ 0, 
					/*sscores*/ NULL,
					/*sc_block*/ 1,  /*sc_allow*/ 0, 
					/*block*/ 1,  /*allow*/ 0, /*drop*/ 0, /*log*/ 0,
					/*br ptrs*/ NULL};

ngx_http_rule_t nx_int__uncommon_post_format = {/*type*/ 0, /*whitelist flag*/ 0, 
						/*wl_id ptr*/ NULL, /*rule_id*/ 13,
						/*log_msg*/ NULL, /*score*/ 0, 
						/*sscores*/ NULL,
						/*sc_block*/ 1,  /*sc_allow*/ 0, 
						/*block*/ 1,  /*allow*/ 0, /*drop*/ 0, /*log*/ 0,
						/*br ptrs*/ NULL};

ngx_http_rule_t nx_int__uncommon_post_boundary = {/*type*/ 0, /*whitelist flag*/ 0, 
						  /*wl_id ptr*/ NULL, /*rule_id*/ 14,
						  /*log_msg*/ NULL, /*score*/ 0, 
						  /*sscores*/ NULL,
						  /*sc_block*/ 1,  /*sc_allow*/ 0, 
						  /*block*/ 1,  /*allow*/ 0, /*drop*/ 0, /*log*/ 0,
						  /*br ptrs*/ NULL};

ngx_http_rule_t nx_int__empty_post_body = {/*type*/ 0, /*whitelist flag*/ 0, 
					   /*wl_id ptr*/ NULL, /*rule_id*/ 16,
					   /*log_msg*/ NULL, /*score*/ 0, 
					   /*sscores*/ NULL,
					   /*sc_block*/ 1,  /*sc_allow*/ 0, 
					   /*block*/ 1,  /*allow*/ 0, /*drop*/ 0, /*log*/ 0,
					   /*br ptrs*/ NULL};


ngx_http_rule_t *nx_int__libinject_sql; /*ID:17*/
ngx_http_rule_t *nx_int__libinject_xss; /*ID:18*/





#define dummy_error_fatal(ctx, r, ...) do {				\
    if (ctx) ctx->block = 1;						\
    if (ctx) ctx->drop = 1;						\
    ngx_log_debug(NGX_LOG_DEBUG_HTTP, r->connection->log, 0,  \
		  "XX-******** NGINX NAXSI INTERNAL ERROR ********");	\
    ngx_log_debug(NGX_LOG_DEBUG_HTTP, r->connection->log, 0, __VA_ARGS__); \
    ngx_log_debug(NGX_LOG_DEBUG_HTTP, r->connection->log, 0, \
		  "XX-func:%s file:%s line:%d", \
		  __func__, __FILE__, __LINE__);			\
    if (r && r->uri.data) ngx_log_debug(NGX_LOG_DEBUG_HTTP, \
					r->connection->log, 0, \
					"XX-uri:%s", r->uri.data);	\
  } while (0)



void			ngx_http_dummy_update_current_ctx_status(ngx_http_request_ctx_t	*ctx, 
								 ngx_http_dummy_loc_conf_t *cf, 
								 ngx_http_request_t *r);
int			ngx_http_process_basic_rule_buffer(ngx_str_t *str, ngx_http_rule_t *rl, 
							   ngx_int_t *match);
void			ngx_http_dummy_payload_handler(ngx_http_request_t *r);
int			ngx_http_basestr_ruleset_n(ngx_pool_t *pool,
						   ngx_str_t	*name,
						   ngx_str_t	*value,
						   ngx_array_t *rules,
						   ngx_http_request_t *req,
						   ngx_http_request_ctx_t *ctx,
						   enum DUMMY_MATCH_ZONE zone);
void			ngx_http_dummy_body_parse(ngx_http_request_ctx_t *ctx, 
						  ngx_http_request_t	 *r,
						  ngx_http_dummy_loc_conf_t *cf,
						  ngx_http_dummy_main_conf_t *main_cf);
void			naxsi_log_offending(ngx_str_t *name, ngx_str_t *val, ngx_http_request_t *req, 
					    ngx_http_rule_t *rule, enum DUMMY_MATCH_ZONE zone, 
					    ngx_int_t target_name);
void			ngx_http_dummy_rawbody_parse(ngx_http_request_ctx_t *ctx, 
						     ngx_http_request_t	 *r,
						     u_char			*src,
						     u_int			 len);


/*
** in : string to inspect, associated rule
** does : apply the rule on the string, return 1 if matched, 
**	  0 else and -1 on error
*/
int
ngx_http_process_basic_rule_buffer(ngx_str_t *str,
				   ngx_http_rule_t *rl,
				   ngx_int_t	*nb_match)
  
{
  ngx_int_t	match, tmp_idx, len;
  unsigned char *ret;
  int		captures[30];
  if (!rl->br || !nb_match) return (-1);
  
  
  *nb_match = 0;
  if (rl->br->match_type == RX && rl->br->rx) {
    tmp_idx = 0;
    len = str->len;
    while 
#if defined nginx_version && (nginx_version >= 1002002 && nginx_version != 1003000)
      (tmp_idx < len && 
       (match = pcre_exec(rl->br->rx->regex->code, 0, 
			  (const char *) str->data, str->len, tmp_idx, 0, 
			  captures, 30)) >= 0)
#elif defined nginx_version && (nginx_version > 1001011)
      (tmp_idx < len && 
       (match = pcre_exec(rl->br->rx->regex->pcre, 0, 
			  (const char *) str->data, str->len, tmp_idx, 0, 
			  captures, 30)) >= 0)
#elif defined nginx_version && (nginx_version <= 1001011)
      (tmp_idx < len && 
       (match = pcre_exec(rl->br->rx->regex, 0, 
			  (const char *) str->data, str->len, 
			  tmp_idx, 0, captures, 30)) >= 0)
#elif defined nginx_version
#error "Inconsistent nginx version."
	(0)
#else
#error "nginx_version not defined."
	(0)
#endif
	{
	  *nb_match += match;
	  tmp_idx = captures[1];
	}
    if (*nb_match > 0) {
      if (rl->br->negative)
	return (0);
      else 
	return (1);
    }
    else if (*nb_match == 0) {
      if (rl->br->negative)
	return (1);
      else
	return (0);
    }
    return (-1);
  }
  else if (rl->br->match_type == STR  && rl->br->str) {
    match = 0;
    tmp_idx = 0;
    while (1)	{
      ret = (unsigned char *) strfaststr((unsigned char *)str->data+tmp_idx,
					 (unsigned int)str->len - tmp_idx,
					 (unsigned char *)rl->br->str->data,
					 (unsigned int)rl->br->str->len);
      if (ret) {
	match = 1;
	*nb_match = *nb_match+1;
      }
      else
	break;
      if (nb_match && ret < (str->data + str->len)) {
	tmp_idx = (ret - str->data) + 1;
	if (tmp_idx > (int) (str->len - 1))
	  break;
      }
      else
	break;
    }
    if (match) {
      if (rl->br->negative)
	return (0);
      else
	return (1);
    }
    else {
      if (rl->br->negative)
	return (1);
      else
	return (0);
    }
  }
  else if (rl->br->match_type == LIBINJ_XSS) {
    if (libinjection_xss((const char *) str->data, str->len) == 1)
      return (1);
  }
  else if (rl->br->match_type == LIBINJ_SQL) {
    sfilter state;

    libinjection_sqli_init(&state, (const char *)str->data, str->len, FLAG_NONE);
    if (libinjection_is_sqli(&state) == 1)
      return (1);
  }
  
  return (0);
}


/*
** Check if a (matched) rule is whitelisted.
** This func will look for the current URI in the wlr_url_hash [hashtable]
** It will also look for varname in the wlr_body|args|headers_hash [hashtable]
** and It will also look for disabled rules.
** 1 - If the rule is disabled, it's whitelisted
** 2 - If a matching URL is found, check if the further information confirms that the rule should be whitelisted
** ($URL:/bar|$ARGS_VAR:foo : it's not because URL matches that we should whitelist rule)
** 3 - If a matching varname is found, check zone and rules IDs.
** [TODO] : Add mz matches with style BODY|HEADERS|...
** returns (1) if rule is whitelisted, else (0)
*/

int 
ngx_http_dummy_is_whitelist_adapted(ngx_http_whitelist_rule_t *b,
                                    ngx_str_t *name, 
                                    enum DUMMY_MATCH_ZONE zone,
                                    ngx_http_rule_t     *r,
                                    ngx_http_request_t  *req,
                                    enum MATCH_TYPE type,
                                    ngx_int_t target_name) 
{
  /* if something was found, check the rule ID */
  if (!b) return (0);
  /* FILE_EXT zone is just a hack, as it indeed targets BODY */
  if (zone == FILE_EXT)
    zone = BODY;
  NX_DEBUG(_debug_whitelist_compat, NGX_LOG_DEBUG_HTTP, req->connection->log, 0, "Possible whitelist ... check...");

  /* if whitelist targets arg name, but the rules hit content*/
  if (b->target_name && !target_name)
    {
      NX_DEBUG(_debug_whitelist_compat, NGX_LOG_DEBUG_HTTP, req->connection->log, 0, "whitelist targets name, but rule matched content.");
      return (0);
    }
  /* if if the whitelist target contents, but the rule hit arg name*/
  if (!b->target_name && target_name)
    {
      NX_DEBUG(_debug_whitelist_compat, NGX_LOG_DEBUG_HTTP, req->connection->log, 0, "whitelist targets content, but rule matched name.");
      return (0);
    }

  
  if (type == NAME_ONLY) {
    NX_DEBUG(_debug_whitelist_compat, NGX_LOG_DEBUG_HTTP, req->connection->log, 0, "Name match in zone %s", zone == ARGS ? "ARGS" : zone == BODY ? "BODY" : zone == HEADERS ? "HEADERS" : "UNKNOWN!!!!!");
    //False Positive, there was a whitelist that matches the argument name,
    // But is was actually matching an existing URI name.
    if (zone != b->zone || b->uri_only) {
      NX_DEBUG(_debug_whitelist_compat, NGX_LOG_DEBUG_HTTP, req->connection->log, 0, "bad whitelist, name match, but WL was only on URL.");
      return (0);
    }
    return (nx_check_ids(r->rule_id, b->ids));
  }  
  if (type == URI_ONLY ||
      type == MIXED) {
    /* zone must match */
    if (b->uri_only && type != URI_ONLY) {
      NX_DEBUG(_debug_whitelist_compat, NGX_LOG_DEBUG_HTTP, req->connection->log, 0, "bad whitelist, type is URI_ONLY, but not whitelist");
      return (0);
    }
    
    if (zone != b->zone) {
      NX_DEBUG(_debug_whitelist_compat, NGX_LOG_DEBUG_HTTP, req->connection->log, 0, "bad whitelist, URL match, but not zone");
      return (0);
    }
    
    return (nx_check_ids(r->rule_id, b->ids));    
  }
  NX_DEBUG(_debug_whitelist_compat, NGX_LOG_DEBUG_HTTP, req->connection->log, 0, "finished wl check, failed.");
  
  return (0);
}

ngx_http_whitelist_rule_t *
nx_find_wl_in_hash(
        ngx_http_request_t *req,
        ngx_str_t *mstr,
        ngx_http_dummy_loc_conf_t *cf,
        enum DUMMY_MATCH_ZONE zone)
{
  ngx_int_t			k;
  ngx_http_whitelist_rule_t	*b = NULL;
  size_t			i;
  ngx_str_t scratch = {.data = mstr->data, .len = mstr->len};

  if (zone == HEADERS) {
    scratch.data = ngx_pcalloc(req->pool, scratch.len+1);
    memcpy(scratch.data, mstr->data, scratch.len);
  }

  for (i = 0; i < scratch.len; i++)
    scratch.data[i] = tolower(scratch.data[i]);

  k = ngx_hash_key_lc(scratch.data, scratch.len);

  if ((zone == BODY || zone == FILE_EXT) && cf->wlr_body_hash && cf->wlr_body_hash->size > 0)
    b = (ngx_http_whitelist_rule_t*) ngx_hash_find(cf->wlr_body_hash, k, 
						   (u_char*) scratch.data, 
						   scratch.len);
  else if (zone == HEADERS && cf->wlr_headers_hash && 
	   cf->wlr_headers_hash->size > 0)
    b = (ngx_http_whitelist_rule_t*) ngx_hash_find(cf->wlr_headers_hash, k, 
						   (u_char*) scratch.data, 
						   scratch.len);
  else if (zone == URL && cf->wlr_url_hash && cf->wlr_url_hash->size > 0)
    b = (ngx_http_whitelist_rule_t*) ngx_hash_find(cf->wlr_url_hash, k, 
						   (u_char*) scratch.data, 
						   scratch.len);
  else if (zone == ARGS && cf->wlr_args_hash && cf->wlr_args_hash->size > 0)
    b = (ngx_http_whitelist_rule_t*) ngx_hash_find(cf->wlr_args_hash, k, 
						   (u_char*) scratch.data, 
						   scratch.len);
  return (b);
}


#define custloc_array(x) ((ngx_http_custom_rule_location_t *) x)

/*
** wrapper used for regex matchzones. Should be used by classic basestr* as well.
*/
int
ngx_http_dummy_pcre_wrapper(ngx_regex_compile_t *rx, unsigned char *str, unsigned int len) 
{
  int match;
  int captures[30];
  
#if defined nginx_version && (nginx_version >= 1002002 && nginx_version != 1003000)
  match = pcre_exec(rx->regex->code, 0, (const char *) str, len, 0, 0, captures, 1);
#elif defined nginx_version && (nginx_version > 1001011)
  match = pcre_exec(rx->regex->pcre, 0, (const char *) str, len, 0, 0, captures, 1);
#elif defined nginx_version && (nginx_version <= 1001011)
  match = pcre_exec(rx->regex, 0, (const char *) str, len, 0, 0, captures, 1);
#elif defined nginx_version
#error "Inconsistent nginx version."
  return (0);
#else
#error "nginx_version not defined."
  return (0);
#endif
  if (match > 0) return (1);
  return (match);
}


int
ngx_http_dummy_is_rule_whitelisted_rx(ngx_http_request_t *req, 
				      ngx_http_dummy_loc_conf_t *cf, 
				      ngx_http_rule_t *r, ngx_str_t *name, 
				      enum DUMMY_MATCH_ZONE zone,
				      ngx_int_t target_name) 
{
  ngx_http_rule_t *p;
  uint		  i, x;
  int		  rx_match, violation;
  
  /* Look it up in regexed whitelists for matchzones */
  if (!cf->rxmz_wlr || cf->rxmz_wlr->nelts < 1)
    return (0);
  NX_DEBUG(wl_debug_rx, NGX_LOG_DEBUG_HTTP, req->connection->log, 0, 
		"RXX - Trying to find rx for %v", name);

  for (i = 0 ; i < cf->rxmz_wlr->nelts ; i++) {
    
    p = (((ngx_http_rule_t **)(cf->rxmz_wlr->elts))[i]);

    
    if (!p->br || !p->br->custom_locations || p->br->custom_locations->nelts < 1)
      {
	NX_DEBUG(wl_debug_rx, NGX_LOG_DEBUG_HTTP, req->connection->log, 0, 
		      "Rule pushed to RXMZ, but has no custom_location.");

	continue;
      }

    /*
    ** once we have pointer to the rule :
    ** - go through each custom location (ie. ARGS_VAR_X:foobar*)
    ** - verify that regular expressions match. If not, it means whitelist does not apply.
    */
    
    NX_DEBUG(wl_debug_rx, NGX_LOG_DEBUG_HTTP, req->connection->log, 0, 
		  "%d/%d RXMZ rule has %d custom locations", i, cf->rxmz_wlr->nelts, 
		  p->br->custom_locations->nelts);

    if (p->br->zone != (ngx_int_t)zone) {
      NX_DEBUG(wl_debug_rx, NGX_LOG_DEBUG_HTTP, req->connection->log, 0, 
		  "%d/%d Not targeting same zone.");

    continue;
    
    }

    if (target_name != p->br->target_name) {
      NX_DEBUG(wl_debug_rx, NGX_LOG_DEBUG_HTTP, req->connection->log, 0, 
		    "only one target_name");      

      continue;
    }
    


    for (x = 0, violation = 0; x < p->br->custom_locations->nelts && violation == 0; x++) {
      /* does custom location targets a body var ? */
      if (custloc_array(p->br->custom_locations->elts)[x].body_var) {
	rx_match = ngx_http_dummy_pcre_wrapper(custloc_array(p->br->custom_locations->elts)[x].target_rx, name->data, name->len);
	if (rx_match < 0) {
	  violation = 1;
	  NX_DEBUG(wl_debug_rx, NGX_LOG_DEBUG_HTTP, req->connection->log, 0, "[BODY] FAIL:%d (rx:%V, str:%V)", 
			rx_match,
			&(custloc_array(p->br->custom_locations->elts)[x].target_rx->pattern), 
			name);

	  break;

	}
	NX_DEBUG(wl_debug_rx, 	NGX_LOG_DEBUG_HTTP, req->connection->log, 0, "[BODY] Match:%d (rx:%V, str:%V)", 
		      rx_match,
		      &(custloc_array(p->br->custom_locations->elts)[x].target_rx->pattern), 
		      name);

      }
      
      if (custloc_array(p->br->custom_locations->elts)[x].args_var) {
	rx_match = ngx_http_dummy_pcre_wrapper(custloc_array(p->br->custom_locations->elts)[x].target_rx, name->data, name->len);
	if (rx_match < 0) {
	  violation = 1;
	  NX_DEBUG(wl_debug_rx, 	  NGX_LOG_DEBUG_HTTP, req->connection->log, 0, "[ARGS] FAIL:%d (rx:%V, str:%V)", 
			rx_match,
			&(custloc_array(p->br->custom_locations->elts)[x].target_rx->pattern), 
			name);

	  break;
	}
	NX_DEBUG(wl_debug_rx, 	NGX_LOG_DEBUG_HTTP, req->connection->log, 0, "[ARGS] Match:%d (rx:%V, str:%V)", 
		      rx_match,
		      &(custloc_array(p->br->custom_locations->elts)[x].target_rx->pattern), 
		      name);

      }
      
      if (custloc_array(p->br->custom_locations->elts)[x].specific_url) {
	/* if there is a specific url, check it regardless of zone. */
	rx_match = ngx_http_dummy_pcre_wrapper(custloc_array(p->br->custom_locations->elts)[x].target_rx, req->uri.data, req->uri.len);
	if (rx_match < 0) {
	  NX_DEBUG(wl_debug_rx, 	  NGX_LOG_DEBUG_HTTP, req->connection->log, 0, "[URI] FAIL:%d (rx:%V, str:%V)", 
			rx_match,
			&(custloc_array(p->br->custom_locations->elts)[x].target_rx->pattern), 
			&(req->uri));

	  violation = 1;
	  break;
	}
	NX_DEBUG(wl_debug_rx, 	NGX_LOG_DEBUG_HTTP, req->connection->log, 0, "[URI] Match:%d (rx:%V, str:%V)", 
		      rx_match,
		      &(custloc_array(p->br->custom_locations->elts)[x].target_rx->pattern), 
		      &(req->uri));

      }
    }
    if (violation == 0) {
      NX_DEBUG(wl_debug_rx,     NGX_LOG_DEBUG_HTTP, req->connection->log, 0, "wut, rule whitelisted by rx.");

      if (nx_check_ids(r->rule_id, p->wlid_array) == 1) return (1);
    }
    else {
      NX_DEBUG(wl_debug_rx,     NGX_LOG_DEBUG_HTTP, req->connection->log, 0, "not good ----");

      
    }
  }
  return (0);
}

int	
ngx_http_dummy_is_rule_whitelisted_n(ngx_http_request_t *req, 
				     ngx_http_dummy_loc_conf_t *cf, 
				     ngx_http_rule_t *r, ngx_str_t *name, 
				     enum DUMMY_MATCH_ZONE zone,
				     ngx_int_t target_name) 
{
  ngx_int_t			k;
  ngx_http_whitelist_rule_t	*b = NULL;
  unsigned int		i;
  ngx_http_rule_t	**dr;
  ngx_str_t tmp_hashname;
  ngx_str_t nullname = ngx_null_string;
  
  /* if name is NULL, replace it by an empty string */
  if (!name)
    name = &nullname;

  NX_DEBUG(_debug_whitelist_compat, NGX_LOG_DEBUG_HTTP, req->connection->log, 0, "is rule [%d] whitelisted in zone %s for item %V", r->rule_id,
	   zone == ARGS ? "ARGS" : zone == HEADERS ? "HEADERS" : zone == BODY ? 
	   "BODY" : zone == URL ? "URL" : zone == FILE_EXT ? 
	   "FILE_EXT" : zone == RAW_BODY ? "RAW_BODY" : "UNKNOWN",
	   name);
  if (target_name)
    NX_DEBUG(_debug_whitelist_compat, NGX_LOG_DEBUG_HTTP, req->connection->log, 0, "extra: exception happened in |NAME");
  tmp_hashname.data = NULL;
  
  /* Check if the rule is part of disabled rules for this location */
  if (cf->disabled_rules) {
    dr = cf->disabled_rules->elts;
    for (i = 0; i < cf->disabled_rules->nelts; i++) {
      
      /* Is rule disabled ? */
      if (nx_check_ids(r->rule_id, dr[i]->wlid_array)) {

	NX_DEBUG(_debug_whitelist_compat, NGX_LOG_DEBUG_HTTP, req->connection->log, 0, "rule %d is disabled somewhere", r->rule_id);
	/* if it doesn't specify zone, skip zone-check */
	if (!dr[i]->br) {
	  NX_DEBUG(_debug_whitelist_compat, NGX_LOG_DEBUG_HTTP, req->connection->log, 0, "no zone, skip zone-check");
	  continue;
	}
	
	/* If rule target nothing, it's whitelisted everywhere */
	if (!(dr[i]->br->args ||  dr[i]->br->headers || 
	      dr[i]->br->body ||  dr[i]->br->url)) {
	  NX_DEBUG(_debug_whitelist_compat, NGX_LOG_DEBUG_HTTP, req->connection->log, 0, "rule %d is fully disabled", r->rule_id);
	  return (1); 
	}
	
	/* if exc is in name, but rule is not specificaly disabled for name (and targets a zone)  */
	if (target_name != dr[i]->br->target_name)
	  continue;

	switch (zone) {
	case ARGS:
	  if (dr[i]->br->args) {
	    NX_DEBUG(_debug_whitelist_compat, NGX_LOG_DEBUG_HTTP, req->connection->log, 0, "rule %d is disabled in ARGS", r->rule_id);
	    return (1);
	  }
	  break;
	case HEADERS:
	  if (dr[i]->br->headers) {
	    NX_DEBUG(_debug_whitelist_compat, NGX_LOG_DEBUG_HTTP, req->connection->log, 0, "rule %d is disabled in HEADERS", r->rule_id);
	    return (1);
	  }
	  break;
	case BODY:
	  if (dr[i]->br->body) {
	    NX_DEBUG(_debug_whitelist_compat, NGX_LOG_DEBUG_HTTP, req->connection->log, 0, "rule %d is disabled in BODY", r->rule_id);
	    return (1);
	  }
	  break;
	case RAW_BODY:
	  if (dr[i]->br->body) {
	    NX_DEBUG(_debug_whitelist_compat, NGX_LOG_DEBUG_HTTP, req->connection->log, 0, "rule %d is disabled in BODY", r->rule_id);
	    return (1);
	  }
	  break;
	case FILE_EXT:
	  if (dr[i]->br->file_ext) {
	    NX_DEBUG(_debug_whitelist_compat, NGX_LOG_DEBUG_HTTP, req->connection->log, 0, "rule %d is disabled in FILE_EXT", r->rule_id);
	    return (1);
	  }
	  break;
	case URL:
	  if (dr[i]->br->url) {
	    NX_DEBUG(_debug_whitelist_compat, NGX_LOG_DEBUG_HTTP, req->connection->log, 0, "rule %d is disabled in URL zone:%d", r->rule_id, zone);
	    return (1);
	  }
	  break;
	default:
	  break;
	}
      }
    }
  }
  NX_DEBUG(_debug_whitelist_compat, NGX_LOG_DEBUG_HTTP, req->connection->log, 0, "hashing varname [%V]", name);
  /*
  ** check for ARGS_VAR:x(|NAME) whitelists.
  ** (name) or (#name)
  */
  if (name->len > 0) {
    NX_DEBUG(_debug_whitelist_compat, NGX_LOG_DEBUG_HTTP, req->connection->log, 0, "hashing varname [%V] (rule:%d) - 'wl:X_VAR:%V'", name, r->rule_id, name);
    /* try to find in hashtables */
    b = nx_find_wl_in_hash(req, name, cf, zone);
    if (b && ngx_http_dummy_is_whitelist_adapted(b, name, zone, r, req, NAME_ONLY, target_name))
      return (1);
    /*prefix hash with '#', to find whitelists that would be done only on ARGS_VAR:X|NAME */
    tmp_hashname.len = name->len+1;
    /* too bad we have to realloc just to add the '#' */
    tmp_hashname.data = ngx_pcalloc(req->pool, tmp_hashname.len+1);
    tmp_hashname.data[0] = '#';
    memcpy(tmp_hashname.data+1, name->data, name->len);
<<<<<<< HEAD
    NX_DEBUG(_debug_whitelist_compat, NGX_LOG_DEBUG_HTTP, req->connection->log, 0, "hashing varname [%V] (rule:%d) - 'wl:X_VAR:%V|NAME'", name, r->rule_id, name);
    b = nx_find_wl_in_hash(&tmp_hashname, cf, zone);
=======
    naxsi__debug_whitelist("hashing varname [%V] (rule:%d) - 'wl:X_VAR:%V|NAME'", name, r->rule_id, name);
    b = nx_find_wl_in_hash(req, &tmp_hashname, cf, zone);
>>>>>>> 1c8ce05c
    ngx_pfree(req->pool, tmp_hashname.data);
    tmp_hashname.data = NULL;
    if (b && ngx_http_dummy_is_whitelist_adapted(b, name, zone, r, req, NAME_ONLY, target_name))
      return (1);
  }
  
  
  
  /* Plain URI whitelists */
  if (cf->wlr_url_hash && cf->wlr_url_hash->size > 0) {

    /* check the URL no matter what zone we're in */
    tmp_hashname.data = ngx_pcalloc(req->pool, req->uri.len+1);
    /* mimic find_wl_in_hash, we are looking in a different hashtable */
    if (!tmp_hashname.data) return (0);
    tmp_hashname.len = req->uri.len;
    k = ngx_hash_strlow(tmp_hashname.data, req->uri.data, req->uri.len);
    NX_DEBUG(_debug_whitelist_compat, NGX_LOG_DEBUG_HTTP, req->connection->log, 0, "hashing uri [%V] (rule:%d) 'wl:$URI:%V|*'", &(tmp_hashname), r->rule_id, &(tmp_hashname));

    b = (ngx_http_whitelist_rule_t*) ngx_hash_find(cf->wlr_url_hash, k,
						   (u_char*) tmp_hashname.data,
						   tmp_hashname.len);
    ngx_pfree(req->pool, tmp_hashname.data);
    tmp_hashname.data = NULL;
    if (b && ngx_http_dummy_is_whitelist_adapted(b, name, zone, r, req, URI_ONLY, target_name))
      return (1);
  }
  
  
  /* Lookup for $URL|URL (uri)*/
  tmp_hashname.data = ngx_pcalloc(req->pool, req->uri.len+1);
  if (!tmp_hashname.data) return (0);
  tmp_hashname.len = req->uri.len;
  ngx_memcpy(tmp_hashname.data, req->uri.data, req->uri.len);
<<<<<<< HEAD
  NX_DEBUG(_debug_whitelist_compat, NGX_LOG_DEBUG_HTTP, req->connection->log, 0, "hashing uri#1 [%V] (rule:%d) ($URL:X|URI)", &(tmp_hashname), r->rule_id);
  b = nx_find_wl_in_hash(&(tmp_hashname), cf, zone);
=======
  naxsi__debug_whitelist("hashing uri#1 [%V] (rule:%d) ($URL:X|URI)", &(tmp_hashname), r->rule_id);
  b = nx_find_wl_in_hash(req, &(tmp_hashname), cf, zone);
>>>>>>> 1c8ce05c
  ngx_pfree(req->pool, tmp_hashname.data);
  tmp_hashname.data = NULL;
  if (b && ngx_http_dummy_is_whitelist_adapted(b, name, zone, r, req, URI_ONLY, target_name))
    return (1);
  
  /* Looking $URL:x|ZONE|NAME */
  tmp_hashname.data = ngx_pcalloc(req->pool, req->uri.len+2);
  /* should make it sound crit isn't it ?*/
  if (!tmp_hashname.data) return (0);
  tmp_hashname.len = req->uri.len + 1;
  tmp_hashname.data[0] = '#';
  ngx_memcpy(tmp_hashname.data+1, req->uri.data, req->uri.len);
<<<<<<< HEAD
  NX_DEBUG(_debug_whitelist_compat, NGX_LOG_DEBUG_HTTP, req->connection->log, 0, "hashing uri#3 [%V] (rule:%d) ($URL:X|ZONE|NAME)", &(tmp_hashname), r->rule_id);
  b = nx_find_wl_in_hash(&(tmp_hashname), cf, zone);
=======
  naxsi__debug_whitelist("hashing uri#3 [%V] (rule:%d) ($URL:X|ZONE|NAME)", &(tmp_hashname), r->rule_id);
  b = nx_find_wl_in_hash(req, &(tmp_hashname), cf, zone);
>>>>>>> 1c8ce05c
  ngx_pfree(req->pool, tmp_hashname.data);
  tmp_hashname.data = NULL;
  if (b && ngx_http_dummy_is_whitelist_adapted(b, name, zone, r, req, URI_ONLY, target_name))
    return (1);
  
  /* Maybe it was $URL+$VAR (uri#name) or (#uri#name) */
  tmp_hashname.len = req->uri.len + 1 + name->len;
  /* one extra byte for target_name '#' */
  tmp_hashname.data = ngx_pcalloc(req->pool, tmp_hashname.len+2);
  if (target_name) {
    tmp_hashname.len++;
    strncat((char*)tmp_hashname.data, "#", 1);
  }
  strncat((char*) tmp_hashname.data, (char*)req->uri.data, req->uri.len);
  strncat((char*)tmp_hashname.data, "#", 1);
  strncat((char*)tmp_hashname.data, (char*)name->data, name->len);
    
<<<<<<< HEAD
  NX_DEBUG(_debug_whitelist_compat, NGX_LOG_DEBUG_HTTP, req->connection->log, 0, "hashing MIX [%V] ($URL:x|$X_VAR:y) or ($URL:x|$X_VAR:y|NAME)", &tmp_hashname);
  b = nx_find_wl_in_hash(&(tmp_hashname), cf, zone);
=======
  naxsi__debug_whitelist("hashing MIX [%V] ($URL:x|$X_VAR:y) or ($URL:x|$X_VAR:y|NAME)", &tmp_hashname);
  b = nx_find_wl_in_hash(req, &(tmp_hashname), cf, zone);
>>>>>>> 1c8ce05c
  ngx_pfree(req->pool, tmp_hashname.data);
  
  if (b && ngx_http_dummy_is_whitelist_adapted(b, name, zone, r, req, MIXED, target_name))
    return (1);
  
  /* 
  ** Look it up in regexed whitelists for matchzones 
  */
  if (ngx_http_dummy_is_rule_whitelisted_rx(req, cf, r, name, zone,  target_name) == 1) {
    NX_DEBUG(wl_debug_rx,   NGX_LOG_DEBUG_HTTP, req->connection->log, 0, 
		  "Whitelisted by RX !");

    
    return (1);
  }
  
  return (0);
}


/*
** Create log lines, possibly splitted 
** and linked by random numbers.
*/
#define MAX_LINE_SIZE (NGX_MAX_ERROR_STR - 100)
#define MAX_SEED_LEN 17 /*seed_start=10000*/


ngx_str_t  *ngx_http_append_log(ngx_http_request_t *r, ngx_array_t *ostr, 
				ngx_str_t *fragment, u_int *offset)
{
  u_int seed, sub;
  static u_int prev_seed = 0;

  /* 
  ** avoid random collisions, as we % 1000 them,
  ** this is very likely to happen !
  */
  
  /*
  ** extra space has been reserved to append the seed.
  */
  while ((seed = random() % 1000) == prev_seed)
    ;
  sub = snprintf((char *)(fragment->data+*offset), MAX_SEED_LEN, "&seed_start=%d", seed);
  fragment->len = *offset+sub;
  fragment = ngx_array_push(ostr);
  if (!fragment)
    return (NULL);
  fragment->data = ngx_pcalloc(r->pool, MAX_LINE_SIZE+1);
  if (!fragment->data)
    return (NULL);
  sub = snprintf((char *)fragment->data, MAX_SEED_LEN, "seed_end=%d", seed);
  prev_seed = seed;
  *offset = sub;
  return (fragment);
}

ngx_int_t ngx_http_nx_log(ngx_http_request_ctx_t *ctx,
			  ngx_http_request_t *r,
			  ngx_array_t *ostr, ngx_str_t **ret_uri)
{
  u_int		sz_left, sub, offset = 0, i;
  ngx_str_t	*fragment, *tmp_uri;
  ngx_http_special_score_t	*sc;
  const char 	*fmt_base = "ip=%.*s&server=%.*s&uri=%.*s&learning=%d&vers=%.*s&total_processed=%zu&total_blocked=%zu&block=%d";
  const char	*fmt_score = "&cscore%d=%.*s&score%d=%zu";
  const char	*fmt_rm = "&zone%d=%s&id%d=%d&var_name%d=%.*s";
  ngx_http_dummy_loc_conf_t	*cf;
  ngx_http_matched_rule_t	*mr;
  char		 tmp_zone[30];
  
  cf = ngx_http_get_module_loc_conf(r, ngx_http_naxsi_module);
  
  tmp_uri = ngx_pcalloc(r->pool, sizeof(ngx_str_t));
  if (!tmp_uri)
    return (NGX_ERROR);
  *ret_uri = tmp_uri;
  
  tmp_uri->len = r->uri.len + (2 * ngx_escape_uri(NULL, r->uri.data, r->uri.len,
						  NGX_ESCAPE_ARGS));
  tmp_uri->data = ngx_pcalloc(r->pool, tmp_uri->len+1);
  ngx_escape_uri(tmp_uri->data, r->uri.data, r->uri.len, NGX_ESCAPE_ARGS);
  
  
  fragment = ngx_array_push(ostr);
  if (!fragment)
    return (NGX_ERROR);
  fragment->data = ngx_pcalloc(r->pool, MAX_LINE_SIZE+1);
  if (!fragment->data)
    return (NGX_ERROR);
  sub = offset = 0;
  /* we keep extra space for seed*/
  sz_left = MAX_LINE_SIZE - MAX_SEED_LEN - 1;
  
  /* 
  ** don't handle uri > 4k, string will be split
  */
  sub = snprintf((char *)fragment->data, sz_left, fmt_base, r->connection->addr_text.len,
		 r->connection->addr_text.data,
		 r->headers_in.server.len, r->headers_in.server.data,
		 tmp_uri->len, tmp_uri->data, ctx->learning ? 1 : 0, strlen(NAXSI_VERSION),
		 NAXSI_VERSION, cf->request_processed, cf->request_blocked, ctx->block ? 1 : (ctx->drop ? 1 : 0));
  
  if (sub >= sz_left)
    sub = sz_left - 1;
  sz_left -= sub;
  offset += sub;
  /*
  ** if URI exceeds the MAX_LINE_SIZE, log directly, avoid null deref (#178)
  */
  if (sz_left < 100) {
    fragment = ngx_http_append_log(r, ostr, fragment, &offset);
    if (!fragment) return (NGX_ERROR);
    sz_left = MAX_LINE_SIZE - MAX_SEED_LEN - offset - 1;
  }
  
  /*
  ** append scores
  */
  for (i = 0; ctx->special_scores && i < ctx->special_scores->nelts; i++) {
    sc = ctx->special_scores->elts;
    if (sc[i].sc_score != 0) {
      sub = snprintf(0, 0, fmt_score, i, sc[i].sc_tag->len, sc[i].sc_tag->data, i, sc[i].sc_score);
      if (sub >= sz_left)
	{
	  /*
	  ** ngx_http_append_log will add seed_start and seed_end, and adjust the offset.
	  */
	  fragment = ngx_http_append_log(r, ostr, fragment, &offset);
	  if (!fragment) return (NGX_ERROR);
	  sz_left = MAX_LINE_SIZE - MAX_SEED_LEN - offset - 1;
	}
      sub = snprintf((char *) (fragment->data+offset), sz_left, fmt_score, i, sc[i].sc_tag->len, sc[i].sc_tag->data, i, sc[i].sc_score);
      if (sub >= sz_left)
	sub = sz_left - 1;
      offset += sub;
      sz_left -= sub;
    } 
  }
  /*
  ** and matched zone/id/name
  */
  if (ctx->matched) {
    mr = ctx->matched->elts;
    sub = 0;
    i = 0;
    do {
      memset(tmp_zone, 0, sizeof(tmp_zone));
      if (mr[i].body_var) 
	strcat(tmp_zone, "BODY");
      else if (mr[i].args_var) 
	strcat(tmp_zone, "ARGS");
      else if (mr[i].headers_var) 
	strcat(tmp_zone, "HEADERS");
      else if (mr[i].url)
	strcat(tmp_zone, "URL");
      else if (mr[i].file_ext)
	strcat(tmp_zone, "FILE_EXT");
      if (mr[i].target_name)
	strcat(tmp_zone, "|NAME");
      sub = snprintf(0, 0, fmt_rm, i, tmp_zone, i, 
		     mr[i].rule->rule_id, i, mr[i].name->len, 
		     mr[i].name->data);
      /*
      ** This one would not fit :
      ** append a seed to the current fragment,
      ** and start a new one
      */
      if (sub >= sz_left)
	{
	  fragment = ngx_http_append_log(r, ostr, fragment, &offset);
	  if (!fragment) return (NGX_ERROR);
	  sz_left = MAX_LINE_SIZE - MAX_SEED_LEN - offset - 1;
	}
      sub = snprintf((char *)fragment->data+offset, sz_left, 
		     fmt_rm, i, tmp_zone, i, mr[i].rule->rule_id, i, 
		     mr[i].name->len, mr[i].name->data);
      if (sub >= sz_left)
	sub = sz_left - 1;
      offset += sub;
      sz_left -= sub;
      i += 1;
    } while(i < ctx->matched->nelts);
  }
  fragment->len = offset;
  return (NGX_HTTP_OK);
}


ngx_int_t  
ngx_http_output_forbidden_page(ngx_http_request_ctx_t *ctx, 
			       ngx_http_request_t *r)
{
  u_int		i;
  ngx_str_t	*tmp_uri, denied_args;
  ngx_str_t	 empty = ngx_string("");
  ngx_http_dummy_loc_conf_t	*cf;
  ngx_array_t	*ostr;
  ngx_table_elt_t	    *h;
  
  cf = ngx_http_get_module_loc_conf(r, ngx_http_naxsi_module);
  /* get array of signatures strings */
  ostr = ngx_array_create(r->pool, 1, sizeof(ngx_str_t));
  if (ngx_http_nx_log(ctx, r, ostr, &tmp_uri) != NGX_HTTP_OK)
    return (NGX_ERROR);
  for (i = 0; i < ostr->nelts; i++) {

    ngx_log_error(NGX_LOG_ERR, r->connection->log,
		  0, "NAXSI_FMT: %s", ((ngx_str_t *)ostr->elts)[i].data);
  }
  if (ostr->nelts >= 1) {
    denied_args.data = ((ngx_str_t *)ostr->elts)[0].data; 
    denied_args.len = ((ngx_str_t *)ostr->elts)[0].len; 
  }
  else {
    denied_args.data = empty.data;
    denied_args.len = empty.len;
  }
  
  /* 
  ** If we shouldn't block the request, 
  ** but a log score was reached, stop.
  */
  if (ctx->log && (!ctx->block && !ctx->drop))
    return (NGX_DECLINED);
  /*
  ** If we are in learning without post_action and without drop
  ** stop here as well.
  */
  if (ctx->learning && !ctx->post_action && !ctx->drop)
    return (NGX_DECLINED);
  /* 
  ** add headers with original url 
  ** and arguments, as well as 
  ** the first fragment of log
  */
  
  
  #define NAXSI_HEADER_ORIG_URL "x-orig_url"
  #define NAXSI_HEADER_ORIG_ARGS "x-orig_args"
  #define NAXSI_HEADER_NAXSI_SIG "x-naxsi_sig"
  
  if(r->headers_in.headers.last)  {
    
    h = ngx_list_push(&(r->headers_in.headers));
    if (!h) return (NGX_ERROR);
    h->key.len = strlen(NAXSI_HEADER_ORIG_URL);
    h->key.data = ngx_pcalloc(r->pool, strlen(NAXSI_HEADER_ORIG_URL)+1);
    if (!h->key.data) return (NGX_ERROR);
    memcpy(h->key.data, NAXSI_HEADER_ORIG_URL, strlen(NAXSI_HEADER_ORIG_URL));
	h->lowcase_key = ngx_pcalloc(r->pool, strlen(NAXSI_HEADER_ORIG_URL) + 1);
    memcpy(h->lowcase_key, NAXSI_HEADER_ORIG_URL, strlen(NAXSI_HEADER_ORIG_URL));
    h->value.len = tmp_uri->len;
    h->value.data = ngx_pcalloc(r->pool, tmp_uri->len+1);
    memcpy(h->value.data, tmp_uri->data, tmp_uri->len);
    
    h = ngx_list_push(&(r->headers_in.headers));
    if (!h) return (NGX_ERROR);
    h->key.len = strlen(NAXSI_HEADER_ORIG_ARGS);
    h->key.data = ngx_pcalloc(r->pool, strlen(NAXSI_HEADER_ORIG_ARGS)+1);
    if (!h->key.data) return (NGX_ERROR);
    memcpy(h->key.data, NAXSI_HEADER_ORIG_ARGS, strlen(NAXSI_HEADER_ORIG_ARGS));
	h->lowcase_key = ngx_pcalloc(r->pool, strlen(NAXSI_HEADER_ORIG_ARGS) + 1);
    memcpy(h->lowcase_key, NAXSI_HEADER_ORIG_ARGS, strlen(NAXSI_HEADER_ORIG_ARGS));
    h->value.len = r->args.len;
    h->value.data = ngx_pcalloc(r->pool, r->args.len+1);
    memcpy(h->value.data, r->args.data, r->args.len);
    
    h = ngx_list_push(&(r->headers_in.headers));
    if (!h) return (NGX_ERROR);
    h->key.len = strlen(NAXSI_HEADER_NAXSI_SIG);
    h->key.data = ngx_pcalloc(r->pool, strlen(NAXSI_HEADER_NAXSI_SIG)+1);
    if (!h->key.data) return (NGX_ERROR);
    memcpy(h->key.data, NAXSI_HEADER_NAXSI_SIG, strlen(NAXSI_HEADER_NAXSI_SIG));
	h->lowcase_key = ngx_pcalloc(r->pool, strlen(NAXSI_HEADER_NAXSI_SIG) + 1);
    memcpy(h->lowcase_key, NAXSI_HEADER_NAXSI_SIG, strlen(NAXSI_HEADER_NAXSI_SIG));
    h->value.len = denied_args.len;
    h->value.data = denied_args.data;
  }
  
  if (ctx->learning && !ctx->drop) {
    if (ctx->post_action) {
      ngx_http_core_loc_conf_t  *clcf;
      clcf = ngx_http_get_module_loc_conf(r, ngx_http_core_module);
      clcf->post_action.data = cf->denied_url->data;
      clcf->post_action.len = cf->denied_url->len;
    }
    return (NGX_DECLINED);
  }
  else {
    ngx_http_internal_redirect(r, cf->denied_url,  
			       &empty); 
    return (NGX_HTTP_OK);
  }
  return (NGX_ERROR);
}

/*
** new rulematch, less arguments ^
*/
int
ngx_http_apply_rulematch_v_n(ngx_http_rule_t *r, ngx_http_request_ctx_t *ctx, 
			     ngx_http_request_t *req, ngx_str_t *name, 
			     ngx_str_t *value, enum DUMMY_MATCH_ZONE zone, 
			     ngx_int_t nb_match, ngx_int_t target_name)
{
  unsigned int		found = 0, i, z;
  ngx_http_special_score_t	*sc, *rsc;
  ngx_http_dummy_loc_conf_t	*cf;
  ngx_http_matched_rule_t	*mr;
  ngx_str_t			empty=ngx_string("");
  
  if (!name)
    name = &empty;
  if (!value)
    value = &empty;
  
  cf = ngx_http_get_module_loc_conf(req, ngx_http_naxsi_module);
  if (!cf || !ctx )
    return (0);
  if (ngx_http_dummy_is_rule_whitelisted_n(req, cf, r, name, 
					   zone, target_name) == 1) {

    NX_DEBUG(_debug_whitelist_light,   NGX_LOG_DEBUG_HTTP, req->connection->log, 0,
		  "rule is whitelisted.");

    return (0);
  }
  NX_DEBUG(_debug_extensive_log, NGX_LOG_DEBUG_HTTP, req->connection->log, 0,
		"Current extensive log value: %d", ctx->extensive_log);

  if (ctx->extensive_log) {
    if (target_name)
      naxsi_log_offending(value, name, req, r, zone, target_name);
    else
      naxsi_log_offending(name, value, req, r, zone, target_name);
  }
  if (nb_match == 0)
    nb_match = 1;
  if (!ctx->matched)
    ctx->matched = ngx_array_create(req->pool, 2, 
				    sizeof(ngx_http_matched_rule_t));
  /* log stuff, cause this case sux */
  if (!ctx->matched)
    return (0);
  mr = ngx_array_push(ctx->matched);
  if (!mr)
    return (0);
  memset(mr, 0, sizeof(ngx_http_matched_rule_t));
  if (target_name)
    mr->target_name = 1;
  switch(zone) {
  case HEADERS:
    mr->headers_var = 1;
    break;
  case URL:
    mr->url = 1;
    break;
  case ARGS:
    mr->args_var = 1;
    break;
  case BODY:
    mr->body_var = 1;
    break;
  case FILE_EXT:
    mr->file_ext = 1;
    break;
  default:
    break;
  };
  mr->rule = r;
  // the current "name" ptr will be free by caller, so make a copy
  mr->name = ngx_pcalloc(req->pool, sizeof(ngx_str_t));
  if (name->len > 0) {
    mr->name->data = ngx_pcalloc(req->pool, name->len+1);
    memcpy(mr->name->data, name->data, name->len);
    mr->name->len = name->len; 
  }
  else {
    mr->name->data = NULL; 
    mr->name->len = 0; 
  }
  /* apply special score on rulematch */
  if (r->sscores) {
    NX_DEBUG(_debug_whitelist,   NGX_LOG_DEBUG_HTTP, req->connection->log, 0, 
		  "Rule applies %d custom scores", r->sscores->nelts);

    if (!ctx->special_scores) //create the list
      ctx->special_scores = ngx_array_create(req->pool, 1, 
					     sizeof(ngx_http_special_score_t));
    rsc = r->sscores->elts;
    for (z = 0; z < r->sscores->nelts; z++) {
      //search into the list for matching special score
      found = 0;
      sc = ctx->special_scores->elts;
      for (i = 0; i < ctx->special_scores->nelts; i++) {
	if (rsc[z].sc_tag && sc[i].sc_tag && sc[i].sc_tag->len == rsc[z].sc_tag->len && 
	    !ngx_strcmp(sc[i].sc_tag->data, rsc[z].sc_tag->data)) {
	  NX_DEBUG(_debug_whitelist, 	  NGX_LOG_DEBUG_HTTP, req->connection->log, 0,
		   "Special Score (%V) actual=%d,next=%d", rsc[z].sc_tag,
		   sc[i].sc_score, sc[i].sc_score+(rsc[z].sc_score * nb_match));
	  
	  sc[i].sc_score += (rsc[z].sc_score * nb_match);
	  found = 1;
	  break;
	}
      }
      
      
      if (!found) {
	NX_DEBUG(_debug_whitelist, 	NGX_LOG_DEBUG_HTTP, req->connection->log, 0, 
		      "Special Score (%V)  next=%d", 
		      rsc[z].sc_tag, (rsc[z].sc_score * nb_match));

	sc = ngx_array_push(ctx->special_scores);
	if (!sc)
	  return (0);
	memset(sc, 0, sizeof(ngx_http_special_score_t));
	sc->sc_tag = rsc[z].sc_tag;
	sc->sc_score = (rsc[z].sc_score * nb_match);	
      }
    }
  }
  /* else, apply normal score */
  ctx->score += (r->score * nb_match);
  if (r->block)
    ctx->block = 1;
  if (r->allow)
    ctx->allow = 1;
  if (r->drop)
    ctx->drop = 1;
  if (r->log)
    ctx->log = 1;
  ngx_http_dummy_update_current_ctx_status(ctx, cf, req);
  return (1);
}


/*
** does : this functions receives an string in the form [foo=bar&bla=foo..]
**	  it splits the string into varname/value couples, and then pass 
**	  this couple along with valid rules to checking func.
** WARN/TODO : Even I tried to make my code bof proof, this should be seriously audited :)
*/
int 
ngx_http_spliturl_ruleset(ngx_pool_t *pool,
			  char	*str,
			  ngx_array_t *rules,
			  ngx_array_t *main_rules,
			  ngx_http_request_t *req,
			  ngx_http_request_ctx_t *ctx,
			  enum DUMMY_MATCH_ZONE	zone)
{
  ngx_str_t	name, val;
  char		*eq, *ev, *orig;
  int		len, full_len;
  int nullbytes=0;
  
  NX_DEBUG(_debug_spliturl_ruleset, NGX_LOG_DEBUG_HTTP, req->connection->log, 0,
		"XX-check url-like [%s]", str);


  orig = str;
  full_len = strlen(orig);
  while (str < (orig+full_len) && *str) {
    if (*str == '&') {
      str++;
      continue;
    }
    if ( (ctx->block && !ctx->learning) || ctx->drop)
      return (0);
    eq = strchr(str, '=');
    ev = strchr(str, '&');
      
    if ((!eq && !ev) /*?foobar */ ||
	(eq && ev && eq > ev)) /*?foobar&bla=test*/ {
      NX_DEBUG(_debug_spliturl_ruleset,     NGX_LOG_DEBUG_HTTP, req->connection->log, 0,
		    "XX-url has no '&' and '=' or has both [%s]", str);

      if (!ev)
	ev = str+strlen(str);
      /* len is now [name] */
      len = ev - str;
      val.data = (unsigned char *) str;
      val.len = ev - str;
      name.data = (unsigned char *) NULL;
      name.len = 0;
    }
    /* ?&&val | ?var&& | ?val& | ?&val | ?val&var */
    else if (!eq && ev) { 
      NX_DEBUG(_debug_spliturl_ruleset,     NGX_LOG_DEBUG_HTTP, req->connection->log, 0,
		    "XX-url has no '=' but has '&' [%s]", str);


      ngx_http_apply_rulematch_v_n(&nx_int__uncommon_url, ctx, req, NULL, NULL, zone, 1, 0);
      if (ev > str) /* ?var& | ?var&val */ {
	val.data = (unsigned char *) str;
	val.len = ev - str;
	name.data = (unsigned char *) NULL;
	name.len = 0;
	len = ev - str;
      }
      else /* ?& | ?&&val */ {
	val.data = name.data = NULL;
	val.len = name.len = 0;
	len = 1;
      }
    }
    else /* should be normal like ?var=bar& ..*/ {
      NX_DEBUG(_debug_spliturl_ruleset,     NGX_LOG_DEBUG_HTTP, req->connection->log, 0,
		    "XX-Classic format url [%s]", str);


      if (!ev) /* ?bar=lol */
	ev = str+strlen(str);
      /* len is now [name]=[content] */
      len = ev - str;
      eq = strnchr(str, '=', len);
      if (!eq) {
	if (ngx_http_apply_rulematch_v_n(&nx_int__uncommon_url, ctx, req, NULL, NULL, zone, 1, 0)) {
	  dummy_error_fatal(ctx, req, 
			    "malformed url, possible attack [%s]", str);
	}
	return (1);
      }
      eq++;
      val.data = (unsigned char *) eq;
      val.len = ev - eq;
      name.data = (unsigned char *) str;
      name.len = eq - str - 1;
    }
    if (name.len) {
      nullbytes = naxsi_unescape(&name);
      if (nullbytes > 0) {
	ngx_http_apply_rulematch_v_n(&nx_int__uncommon_hex_encoding, ctx, req, &name, &val, zone, 1, 1);
      }
    }
    if (val.len) {
      nullbytes = naxsi_unescape(&val);
      if (nullbytes > 0) {
	ngx_http_apply_rulematch_v_n(&nx_int__uncommon_hex_encoding, ctx, req, &name, &val, zone, 1, 0);
      }
    }
    NX_DEBUG(_debug_spliturl_ruleset,   NGX_LOG_DEBUG_HTTP, req->connection->log, 0,
		  "XX-extract  [%V]=[%V]", &(name), &(val));

    if (rules)
      ngx_http_basestr_ruleset_n(pool, &name, &val, rules, req,  ctx, zone);
    else
      NX_DEBUG(_debug_spliturl_ruleset,   
	       NGX_LOG_DEBUG_HTTP, req->connection->log, 0,
	       "XX-no arg rules ?");
    
    
	
    if (main_rules)
      ngx_http_basestr_ruleset_n(pool, &name, &val, main_rules, req,  ctx, 
				 zone);
    else
      NX_DEBUG(_debug_spliturl_ruleset,  
	       NGX_LOG_DEBUG_HTTP, req->connection->log, 0,
	       "XX-no main rules ?");
    
    str += len; 
  }

  return (0);
}

/*
** check variable + name against a set of rules, checking against 'custom' location rules too.
*/

void ngx_http_libinjection(ngx_pool_t *pool,
			    ngx_str_t	*name,
			    ngx_str_t	*value,
			    ngx_http_request_ctx_t *ctx,
			    ngx_http_request_t *req,
			    enum DUMMY_MATCH_ZONE	zone) {
  /* 
  ** Libinjection integration : 
  ** 1 - check if libinjection_sql is explicitly enabled
  ** 2 - check if libinjection_xss is explicitly enabled
  ** if 1 is true : perform check on both name and content,
  **		    in case of match, apply internal rule
  **		    increasing the LIBINJECTION_SQL score
  ** if 2 is true ; same as for '1' but with 
  **		    LIBINJECTION_XSS
  */
  sfilter state;
  int issqli;
  
  if (ctx->libinjection_sql) {
    
    /* hardcoded call to libinjection on NAME, apply internal rule if matched. */
    libinjection_sqli_init(&state, (const char *)name->data, name->len, FLAG_NONE);
    issqli = libinjection_is_sqli(&state);
    if (issqli == 1) { 
      ngx_http_apply_rulematch_v_n(nx_int__libinject_sql, ctx, req, name, value, zone, 1, 1);
    }
    
    /* hardcoded call to libinjection on CONTENT, apply internal rule if matched. */
    libinjection_sqli_init(&state, (const char *)value->data, value->len, FLAG_NONE);
    issqli = libinjection_is_sqli(&state);
    if (issqli == 1) {
      ngx_http_apply_rulematch_v_n(nx_int__libinject_sql, ctx, req, name, value, zone, 1, 0);	    
    }
  }
  
  if (ctx->libinjection_xss) {
    /* first on var_name */
    issqli = libinjection_xss((const char *) name->data, name->len);
    if (issqli == 1) {
      ngx_http_apply_rulematch_v_n(nx_int__libinject_xss, ctx, req, name, value, zone, 1, 1);
    }
    
    /* hardcoded call to libinjection on CONTENT, apply internal rule if matched. */
    issqli = libinjection_xss((const char *) value->data, value->len);
    if (issqli == 1) {
      ngx_http_apply_rulematch_v_n(nx_int__libinject_xss, ctx, req, name, value, zone, 1, 0);	    
    }
  }
}

int 
ngx_http_basestr_ruleset_n(ngx_pool_t	*pool,
			   ngx_str_t	*name,
			   ngx_str_t	*value,
			   ngx_array_t	*rules,
			   ngx_http_request_t		*req,
			   ngx_http_request_ctx_t	*ctx,
			   enum DUMMY_MATCH_ZONE	zone)
{
  ngx_http_rule_t		   *r;
  unsigned int			   i, ret, z, uri_constraint_ok=1, rule_matched=0;
  ngx_int_t			   nb_match=0;
  ngx_http_custom_rule_location_t *location;
  
  
  NX_DEBUG(_debug_basestr_ruleset, NGX_LOG_DEBUG_HTTP, req->connection->log, 0, 
	   "XX- check check [%V]=[%V] in zone %s", name, value,
	   zone == BODY ? "BODY" : zone == HEADERS ? "HEADERS" : zone == URL ? "URL" :
	   zone == ARGS ? "ARGS" : zone == FILE_EXT ? "FILE_EXT" : 
	   zone == RAW_BODY ? "RAW_BODY" : "UNKNOWN"); 

  
  if (!rules) {
    ngx_log_debug(NGX_LOG_DEBUG_HTTP, req->connection->log, 0, 
		  "XX-no rules, wtf ?!"); 
    return (0);
  }
  r = rules->elts;
  NX_DEBUG(_debug_basestr_ruleset , NGX_LOG_DEBUG_HTTP, req->connection->log, 0, 
	   "XX-checking %d rules ...", rules->nelts); 

  
  
  /* call to libinjection */
  ngx_http_libinjection(pool, name, value, ctx, req, zone);


  for (i = 0; i < rules->nelts && ( (!ctx->block || ctx->learning) && !ctx->drop ) ; i++) {
    /*properly reset counter*/
    uri_constraint_ok=1;
    rule_matched=0;
    NX_DEBUG(_debug_basestr_ruleset , NGX_LOG_DEBUG_HTTP, req->connection->log, 0, 
	     "XX-RULE %d : START", r[i].rule_id);
    
    /* does the rule have a custom location ? custom location means checking only on a specific argument */
    if (name && name->len > 0 && r[i].br->custom_location) {
      location = r[i].br->custom_locations->elts;

      /*
      ** make a first pass, just in order to check that any 
      ** $URL / $URL_X constraints are validated before checking any other 
      ** parameters.
      ** Unlike other criterias (wich are treated as 'OR')
      ** this one must be valid to go forward
      */
      for (z = 0; z < r[i].br->custom_locations->nelts; z++) {
	
	if (location[z].specific_url) {
	  
	  /* if matchzone is a regex, ensure it matches (ie. BODY_VAR_X / ARGS_VAR_X / ..) */
	  if (r[i].br->rx_mz && ngx_http_dummy_pcre_wrapper(location[z].target_rx, req->uri.data, req->uri.len) == -1)
	    uri_constraint_ok = 0;
	  
	  /* if it was a static string, ensure it matches (ie. BODY_VAR / ARGS_VAR / ..) */
	  if ( (!r[i].br->rx_mz) && strncasecmp((const char *) req->uri.data, 
						(const char *) location[z].target.data, 
						req->uri.len) )
	    uri_constraint_ok = 0;
	  
	  break;
	}
      }
      
      /*
      ** if one of the custom location rule specifies an $URL/$URL_X
      ** and it was mismatched, skip the rule.
      */
      if (uri_constraint_ok == 0)
	continue;
      
      /* for each custom location */
      for (z = 0; z < r[i].br->custom_locations->nelts; z++) {
	
	rule_matched = 0;
	/* check if zone is correct before checking names cf. issue #120 */
	if ( !(zone == BODY && location[z].body_var != 0) &&
	     !(zone == HEADERS && location[z].headers_var != 0) &&
	     !(zone == ARGS && location[z].args_var != 0))
	  continue;
	
	/* if matchzone is a regex, ensure it matches (ie. BODY_VAR_X / ARGS_VAR_X / ..) */
	if (r[i].br->rx_mz && ngx_http_dummy_pcre_wrapper(location[z].target_rx, name->data, name->len) == -1)
	  continue;
	
	/* if it was a static string, ensure it matches (ie. BODY_VAR / ARGS_VAR / ..) */
	if ( (!r[i].br->rx_mz) && (name->len != location[z].target.len ||
				   strncasecmp((const char *)name->data, 
					       (const char *) location[z].target.data, 
					       location[z].target.len)) )
	  continue;
	
	
	NX_DEBUG(_debug_basestr_ruleset, NGX_LOG_DEBUG_HTTP, req->connection->log, 0,
		 "XX-[SPECIFIC] check one rule [%d] iteration %d * %d", r[i].rule_id, i, z);
	
	/* match rule against var content, */
	ret = ngx_http_process_basic_rule_buffer(value, &(r[i]), &nb_match);
	if (ret == 1) {
	  NX_DEBUG(_debug_basestr_ruleset, NGX_LOG_DEBUG_HTTP, req->connection->log, 0, 
		   "XX-apply rulematch [%V]=[%V] [rule=%d] (match %d times)", name, value, r[i].rule_id, nb_match); 
	  rule_matched = 1;
	  ngx_http_apply_rulematch_v_n(&(r[i]), ctx, req, name, value, zone, nb_match, 0);	    
	}
	  
	if (!r[i].br->negative) {  
	  /* match rule against var name, */
	  ret = ngx_http_process_basic_rule_buffer(name, &(r[i]), &nb_match);
	  /* if our rule matched, apply effects (score etc.) */
	  if (ret == 1) {
	    NX_DEBUG(_debug_basestr_ruleset, NGX_LOG_DEBUG_HTTP, req->connection->log, 0, 
		     "XX-apply rulematch[in name] [%V]=[%V] [rule=%d] (match %d times)", name, value, r[i].rule_id, nb_match); 
	    rule_matched = 1;
	    ngx_http_apply_rulematch_v_n(&(r[i]), ctx, req, name, name, zone, nb_match, 1);
	  }
	}
	if (rule_matched == 1) {
	  NX_DEBUG(_debug_basestr_ruleset, NGX_LOG_DEBUG_HTTP, req->connection->log, 0, 
		   "XX-[SPECIFIC] Rule %d matched in custom_location, go to next rule", r[i].rule_id); 
	  
	  break;
	}
      }
    }
    
    /*
    ** check against the rule if the current zone is matching 
    ** the zone the rule is meant to be check against
    */
    if ( (zone == HEADERS && r[i].br->headers) ||
	 (zone == URL && r[i].br->url) ||
	 (zone == ARGS && r[i].br->args) ||
	 (zone == BODY && r[i].br->raw_body) ||
	 (zone == BODY && r[i].br->body && !r[i].br->file_ext) ||
	 (zone == FILE_EXT && r[i].br->file_ext) ) {


      /*
      ** If the Rule **specifically** targets name (ie. mz:BODY|NAME), only check against name
      */
      if (!r[i].br->target_name) {
	NX_DEBUG(_debug_basestr_ruleset,     NGX_LOG_DEBUG_HTTP, req->connection->log, 0, 
		 "XX-test rulematch (value) [zone-wide]!1 [%V]=[%V] [rule =%d] (%d times)", name, value, r[i].rule_id, nb_match); 
	
    
	/* check the rule against the value*/
	ret = ngx_http_process_basic_rule_buffer(value, &(r[i]), &nb_match);
	/*if our rule matched, apply effects (score etc.)*/
	if (ret == 1) {
	  NX_DEBUG(_debug_basestr_ruleset, 	NGX_LOG_DEBUG_HTTP, req->connection->log, 0, 
		   "XX-apply rulematch (value) [%V]=[%V] [rule=%d] (%d times)", name, value, r[i].rule_id, nb_match); 
	  
	  ngx_http_apply_rulematch_v_n(&(r[i]), ctx, req, name, value, zone, nb_match, 0);
	}
      }
      
      if (!r[i].br->negative) {
	NX_DEBUG(_debug_basestr_ruleset, 	NGX_LOG_DEBUG_HTTP, req->connection->log, 0, 
		 "XX-test rulematch [against-name]!1 [%V]=[%V] [rule=%d] (%d times)", name, value, r[i].rule_id, nb_match); 

	/* check the rule against the name*/
	ret = ngx_http_process_basic_rule_buffer(name, &(r[i]), &nb_match);
	/*if our rule matched, apply effects (score etc.)*/
	if (ret == 1) {
	  NX_DEBUG(_debug_basestr_ruleset, 	  NGX_LOG_DEBUG_HTTP, req->connection->log, 0, 
		   "XX-apply rulematch!1 [%V]=[%V] [rule=%d] (%d times)", name, value, r[i].rule_id, nb_match); 

	  ngx_http_apply_rulematch_v_n(&(r[i]), ctx, req, name, value, zone, nb_match, 1);
	}
      }
    }
  }
  return (0);
}
  



/*
** does : parse body data, a.k.a POST/PUT datas. identifies content-type,
**	  and, if appropriate, boundary. then parse the stuff if multipart/for..
**	  or rely on spliturl if application/x-w..
** this function sucks ! I don't parse bigger-than-body-size posts that 
**	   are partially stored in files, TODO ;)
*/

/*
** Parse content-disposition line.
*/
int
nx_content_disposition_parse(unsigned char *str, unsigned char *line_end,
			     unsigned char **fvarn_start, unsigned char **fvarn_end,
			     unsigned char **ffilen_start, unsigned char **ffilen_end,
			     ngx_http_request_t *r) 
{
  
  unsigned char *varn_start = NULL, *varn_end = NULL;
  unsigned char *filen_start = NULL, *filen_end = NULL;
  /* we have two cases :
  ** ---- file upload
  ** Content-Disposition: form-data; name="somename"; filename="NetworkManager.conf"\r\n
  ** Content-Type: application/octet-stream\r\n\r\n
  ** <DATA>
  ** ---- normal post var
  ** Content-Disposition: form-data; name="lastname"\r\n\r\n
  ** <DATA>
  */
  
  
  while (str < line_end) {
    /* rfc allow spaces and tabs inbetween */
    while (str < line_end && *str && (*str == ' ' || *str == '\t'))
      str++;
    if (str < line_end && *str && *str == ';')
      str++;
    while (str < line_end && *str && (*str == ' ' || *str == '\t'))
      str++;
    
    if (str >= line_end || !*str) 
      break;
    
    if (!ngx_strncmp(str, "name=\"", 6)) {
      /* we already successfully parsed a name, reject that. */
      if (varn_end || varn_start)
	return (NGX_ERROR);
      varn_end = varn_start = str + 6;
      do {
	varn_end = (unsigned char *) ngx_strchr(varn_end, '"');
	if (!varn_end || (varn_end && *(varn_end - 1) != '\\'))
	  break;
	varn_end++;
      } while (varn_end && varn_end < line_end);
      if (!varn_end   || !*varn_end)
	return (NGX_ERROR);
      str = varn_end;
      if (str < line_end+1)
	str++;
      else
	return (NGX_ERROR);
      *fvarn_start = varn_start;
      *fvarn_end = varn_end;
    }
    else if (!ngx_strncmp(str, "filename=\"", 10)) {
      /* we already successfully parsed a filename, reject that. */
      if (filen_end || filen_start)
	return (NGX_ERROR);
      filen_end = filen_start = str + 10;
      do {
	filen_end = (unsigned char *) ngx_strchr(filen_end, '"');
	if (!filen_end) break;
	if (filen_end && *(filen_end - 1) != '\\')
	  break;
	filen_end++;
      } while (filen_end && filen_end < line_end);
      if (!filen_end)
	return (NGX_ERROR);
      str = filen_end;
      if (str < line_end+1)
	str++;
      else
	return (NGX_ERROR);
      *ffilen_end = filen_end;
      *ffilen_start = filen_start;
    }
    else if (str == line_end -1)
      break;
    else {
      /* gargabe is present ?*/
      NX_DEBUG(_debug_post_heavy,     NGX_LOG_DEBUG_HTTP, r->connection->log, 0, 
		    "extra data in content-disposition ? end:%p, str:%p, diff=%d", line_end, str, line_end-str);

      return (NGX_ERROR);
    }
  }
  /* tssk tssk */
  if (filen_end > line_end || varn_end > line_end)
    return (NGX_ERROR);
  return (NGX_OK);
}

int
nx_content_type_parse(ngx_http_request_t *r,
		      unsigned char **boundary,
		      unsigned int *boundary_len) 
{
  unsigned char *h;
  unsigned char *end;
  
  h = r->headers_in.content_type->value.data + strlen("multipart/form-data;");
  end = r->headers_in.content_type->value.data + r->headers_in.content_type->value.len;
  /* skip potential whitespace/tabs */
  while (h < end && *h && (*h == ' ' || *h == '\t'))
    h++;
  if (strncmp((const char *) h, "boundary=", 9))
    return (NGX_ERROR);
  h += 9;
  *boundary_len = end - h;
  *boundary = h;
  /* RFC 1867/1341 says 70 char max, 
     I arbitrarily set min to 3 (yes) */
  if (*boundary_len > 70 || *boundary_len < 3)
    return (NGX_ERROR);
  return (NGX_OK);
}

void
ngx_http_dummy_multipart_parse(ngx_http_request_ctx_t *ctx, 
			       ngx_http_request_t	 *r,
			       u_char			*src,
			       u_int			 len)
{
  ngx_str_t				final_var, final_data;
  u_char				*boundary, *varn_start, *varn_end;
  u_char				*filen_start, *filen_end;
  u_char				*end, *line_end;
  u_int				boundary_len, varn_len, varc_len, idx, nullbytes;
  ngx_http_dummy_loc_conf_t		*cf;
  ngx_http_dummy_main_conf_t		*main_cf;
  
  cf = ngx_http_get_module_loc_conf(r, ngx_http_naxsi_module);
  main_cf = ngx_http_get_module_main_conf(r, ngx_http_naxsi_module);
  
  /*extract boundary*/
  if (nx_content_type_parse(r, (unsigned char **) &boundary, &boundary_len) != NGX_OK) {
    if (boundary && boundary_len > 1)
      NX_DEBUG(_debug_post_heavy, NGX_LOG_DEBUG_HTTP, r->connection->log, 0, 
	       "XX-POST boundary : (%s) : %d", boundary, boundary_len);
    ngx_http_apply_rulematch_v_n(&nx_int__uncommon_post_boundary, ctx, r, NULL, NULL, BODY, 1, 0);
    return ;
  }
  NX_DEBUG(_debug_post_heavy, NGX_LOG_DEBUG_HTTP, r->connection->log, 0, 
	   "XX-POST boundary : (%s) : %d", boundary, boundary_len);
  
  /* fetch every line starting with boundary */
  idx = 0;
  while (idx < len) {

    NX_DEBUG(_debug_post_heavy,   NGX_LOG_DEBUG_HTTP, r->connection->log, 0, 
                  "XX-POST data : (%s)", src+idx);
    ngx_log_debug(NGX_LOG_DEBUG_HTTP, r->connection->log, 0, 
		  "Remaining Len:%d (boundary len:%d)", len - idx, boundary_len);

    
    /* if we've reached the last boundary '--' + boundary + '--' + '\r\n'$END */
    /* Authorize requests that don't have the leading \r\n */
    if (idx+boundary_len+6 == len || idx+boundary_len+4 == len) {
      if (ngx_strncmp(src+idx, "--", 2) ||
	  ngx_strncmp(src+idx+2, boundary, boundary_len) ||
	  ngx_strncmp(src+idx+boundary_len+2, "--", 2)) {
	/* bad closing boundary ?*/
	ngx_http_apply_rulematch_v_n(&nx_int__uncommon_post_boundary, ctx, r, NULL, NULL, BODY, 1, 0);
	return ;
      } else
	break;
    }
    
    /* --boundary\r\n : New var */
    if ((len - idx < 4 + boundary_len) || src[idx] != '-' || src[idx+1] != '-' || 
	/* and if it's really followed by a boundary */
	ngx_strncmp(src+idx+2, boundary, boundary_len) || 
	/* and if it's not the last boundary of the buffer */
	idx+boundary_len + 2 + 2  >= len ||  
	/* and if it's followed by \r\n */
	src[idx+boundary_len+2] != '\r' || src[idx+boundary_len+3] != '\n') {
      /* bad boundary */
      ngx_http_apply_rulematch_v_n(&nx_int__uncommon_post_boundary, ctx, r, NULL, NULL, BODY, 1, 0);
      return ;
    }
    idx += boundary_len + 4;
    /* we have two cases :
    ** ---- file upload
    ** Content-Disposition: form-data; name="somename"; filename="NetworkManager.conf"\r\n
    ** Content-Type: application/octet-stream\r\n\r\n
    ** <DATA>
    ** ---- normal post var
    ** Content-Disposition: form-data; name="lastname"\r\n\r\n
    ** <DATA>
    */
    /* 31 = echo -n "content-disposition: form-data;" | wc -c */
    if (ngx_strncasecmp(src+idx, 
			(u_char *) "content-disposition: form-data;", 31)) {
      ngx_log_debug(NGX_LOG_DEBUG_HTTP, r->connection->log, 0, 
		    "Unknown content-type: [%s]", src+idx);
      if (ngx_http_apply_rulematch_v_n(&nx_int__uncommon_post_format, ctx, r, NULL, NULL, BODY, 1, 0)) {
	dummy_error_fatal(ctx, r, "POST data : unknown content-disposition");
      }
      return ;
    }
    idx += 31;
    line_end = (u_char *) ngx_strchr(src+idx, '\n');
    if (!line_end) {
      if (ngx_http_apply_rulematch_v_n(&nx_int__uncommon_post_format, ctx, r, NULL, NULL, BODY, 1, 0)) {
	dummy_error_fatal(ctx, r, "POST data : malformed boundary line");
      }
      return ;
    }
    /* Parse content-disposition, extract name / filename */
    varn_start = varn_end = filen_start = filen_end = NULL;
    if (nx_content_disposition_parse(src+idx, line_end, &varn_start, &varn_end,
				     &filen_start, &filen_end, r) != NGX_OK) {
      ngx_http_apply_rulematch_v_n(&nx_int__uncommon_post_format, ctx, r, NULL, NULL, BODY, 1, 0);
      return ;
    }
    /* var name is mandatory */
    if (!varn_start || !varn_end || varn_end <= varn_start) {
      if (ngx_http_apply_rulematch_v_n(&nx_int__uncommon_post_format, ctx, r, NULL, NULL, BODY, 1, 0)) {
	dummy_error_fatal(ctx, r, "POST data : no 'name' in POST var");
      }
      return ;
    }
    varn_len = varn_end - varn_start;
    
    /* If there is a filename, it is followed by a "content-type" line, skip it */
    if (filen_start && filen_end) {
      line_end = (u_char *) ngx_strchr(line_end+1, '\n');
      if (!line_end) {
	if (ngx_http_apply_rulematch_v_n(&nx_int__uncommon_post_format, ctx, r, NULL, NULL, BODY, 1, 0)) {
	  dummy_error_fatal(ctx, r, "POST data : malformed filename (no content-type ?)");
	}
	return ;
	
      }
    }
    /* 
    ** now idx point to the end of the 
    ** content-disposition: form-data; filename="" name=""
    */
    idx += (u_char *)line_end - (src+idx) + 1;
    if (src[idx] != '\r' || src[idx+1] != '\n') {
      if (ngx_http_apply_rulematch_v_n(&nx_int__uncommon_post_format, ctx, r, NULL, NULL, BODY, 1, 0)) {
	dummy_error_fatal(ctx, r, "POST data : malformed content-disposition line");
      }
      return ;
    }
    idx += 2;
    /* seek the end of the data */
    end = NULL;
    while (idx < len) {
      end = (u_char *) ngx_strstr(src+idx, "\r\n--");
      /* file data can contain \x0 */
      while (!end) {
	idx += strlen((const char *)src+idx);
	if (idx < len - 2) {
	  idx++;
	  end = (u_char *) ngx_strstr(src+idx, "\r\n--");
	}
	else
	  break;
      }
      if (!end) {
	if (ngx_http_apply_rulematch_v_n(&nx_int__uncommon_post_format, ctx, r, NULL, NULL, BODY, 1, 0)) {
	  dummy_error_fatal(ctx, r, "POST data : malformed content-disposition line");
	}
	return ;
      }
      if (!ngx_strncmp(end+4, boundary, boundary_len))
	break;
      else {
	idx += ((u_char *) end - (src+idx)) + 1;
	end = NULL;
      }
    }
    if (!end) {
      dummy_error_fatal(ctx, r, "POST data : malformed line");
      return ;
    }
    if (filen_start) {
      final_var.data = (unsigned char *)varn_start;
      final_var.len = varn_len;
      final_data.data = (unsigned char *)filen_start;
      final_data.len = filen_end - filen_start;
      nullbytes = naxsi_unescape(&final_var);
      if (nullbytes > 0) {
	ngx_http_apply_rulematch_v_n(&nx_int__uncommon_hex_encoding, ctx, r, &final_var, &final_data, BODY, 1, 1);
      }
      nullbytes = naxsi_unescape(&final_data);
      if (nullbytes > 0) {
	ngx_http_apply_rulematch_v_n(&nx_int__uncommon_hex_encoding, ctx, r, &final_var, &final_data, BODY, 1, 0);
      }
      
      NX_DEBUG(_debug_post_heavy,     NGX_LOG_DEBUG_HTTP, r->connection->log, 0, 
		    "[POST] checking filename [%V] = [%V]",
		    &final_var, &final_data);

      /* here we got val name + val content !*/	      
      if (cf->body_rules)
	ngx_http_basestr_ruleset_n(r->pool, &final_var, &final_data,
				   cf->body_rules, r, ctx, FILE_EXT);
      else
	NX_DEBUG(_debug_post_heavy,     
		 /* here we got val name + val content !*/	      
		 NGX_LOG_DEBUG_HTTP, r->connection->log, 0, 
		 "[POST] No local body rules");
      
		
      if (main_cf->body_rules)
	ngx_http_basestr_ruleset_n(r->pool, &final_var, &final_data,
				   main_cf->body_rules, r, ctx, FILE_EXT);
      else
	NX_DEBUG(_debug_post_heavy,     
		 /* here we got val name + val content !*/	      
		 NGX_LOG_DEBUG_HTTP, r->connection->log, 0, 
		 "[POST] No main body rules");
      
      
      idx += (u_char *) end - (src+idx);
    }
    else
      if (varn_start) {
	varc_len = (u_char *) end - (src+idx);
	final_var.data = (unsigned char *)varn_start;
	final_var.len = varn_len;
	final_data.data = src+idx;
	final_data.len = varc_len;
	nullbytes = naxsi_unescape(&final_var);
	if (nullbytes > 0) {
	  ngx_http_apply_rulematch_v_n(&nx_int__uncommon_hex_encoding, ctx, r, &final_var, &final_data, BODY, 1, 1);
	}
	nullbytes = naxsi_unescape(&final_data);
	if (nullbytes > 0) {
	  ngx_http_apply_rulematch_v_n(&nx_int__uncommon_hex_encoding, ctx, r, &final_var, &final_data, BODY, 1, 0);
	}
	
	NX_DEBUG(_debug_post_heavy, 	NGX_LOG_DEBUG_HTTP, r->connection->log, 0, 
		      "[POST] [%V]=[%V]",
		      &final_var, &final_data);

	/* here we got val name + val content !*/	      
	if (cf->body_rules)
	  ngx_http_basestr_ruleset_n(r->pool, &final_var, &final_data,
				     cf->body_rules, r, ctx, BODY);
	else
	  NX_DEBUG(_debug_post_heavy, 	
		   /* here we got val name + val content !*/	      
		   NGX_LOG_DEBUG_HTTP, r->connection->log, 0, 
		   "No local body rules ?!");
	
		
	if (main_cf->body_rules)
	  ngx_http_basestr_ruleset_n(r->pool, &final_var, &final_data,
				     main_cf->body_rules, r, ctx, BODY);
	else
	  NX_DEBUG(_debug_post_heavy, 	
		   /* here we got val name + val content !*/	      
		   NGX_LOG_DEBUG_HTTP, r->connection->log, 0, 
		   "No main body rules ?!");
	
	      
	idx += (u_char *) end - (src+idx);
      }
      else {
	ngx_log_debug(NGX_LOG_DEBUG_HTTP, r->connection->log, 0, 
		      "(multipart) : ");

      }
    if (!ngx_strncmp(end, "\r\n", 2))
      idx += 2;
  }
}


void	
ngx_http_dummy_body_parse(ngx_http_request_ctx_t *ctx, 
			  ngx_http_request_t	 *r,
			  ngx_http_dummy_loc_conf_t *cf,
			  ngx_http_dummy_main_conf_t *main_cf)
{
  u_char			*src; 
  ngx_str_t			tmp;
  ngx_chain_t			*bb;
  u_char			*full_body;
  u_int				full_body_len;
  
  
  NX_DEBUG(_debug_body_parse, NGX_LOG_DEBUG_HTTP, r->connection->log, 0, 
		"XX-BODY PARSE");


  if (!r->request_body->bufs) {
    ngx_http_apply_rulematch_v_n(&nx_int__empty_post_body, ctx, r, NULL, NULL, BODY, 1, 0);
    return ;
  }
  if (!r->headers_in.content_type) {
    NX_DEBUG(_debug_body_parse,   NGX_LOG_DEBUG_HTTP, r->connection->log, 0, 
	     "XX-No content type ..");
    
    ngx_http_apply_rulematch_v_n(&nx_int__uncommon_content_type, ctx, r, NULL, NULL, BODY, 1, 0);
    return ;
  }

  if (r->request_body->temp_file) {
    ngx_log_debug(NGX_LOG_DEBUG_HTTP, r->connection->log, 0, 
		  "naxsi: POST REQUEST to temp_file, partially parsed.");
    ngx_http_apply_rulematch_v_n(&nx_int__big_request, ctx, r, NULL, NULL, BODY, 1, 0);
    return ;
  }

  NX_DEBUG(_debug_body_parse, NGX_LOG_DEBUG_HTTP, r->connection->log, 0, 
	   "XX-VALID BODY");
  
  
  /* request body in single buffer */
  if (r->request_body->bufs->next == NULL) {
    full_body_len = (u_int) (r->request_body->bufs->buf->last - 
			     r->request_body->bufs->buf->pos);
    full_body =  ngx_pcalloc(r->pool, (u_int) (full_body_len+1));
    memcpy(full_body, r->request_body->bufs->buf->pos, full_body_len);
  }
  
  /* request body in chain */
  else {
    NX_DEBUG(_debug_body_parse,   NGX_LOG_DEBUG_HTTP, r->connection->log, 0, 
	     "[POST] REQUEST BODY IN CHAIN !");

    for (full_body_len = 0, bb = r->request_body->bufs; bb; bb = bb->next)
      full_body_len += (bb->buf->last - bb->buf->pos);
    full_body = ngx_pcalloc(r->pool, full_body_len+1);
    src = full_body;
    if (!full_body) 
      return ;
    for(bb = r->request_body->bufs ; bb ; bb = bb->next)
      full_body = ngx_cpymem(full_body, bb->buf->pos, 
			     bb->buf->last - bb->buf->pos);
    full_body = src;
    NX_DEBUG(_debug_body_parse,   NGX_LOG_DEBUG_HTTP, r->connection->log, 0, 
	     "[POST] REQUEST BODY IN CHAIN [%s] (len=%d)", 
	     full_body, full_body_len);
    
  }
  
  NX_DEBUG(_debug_body_parse, NGX_LOG_DEBUG_HTTP, r->connection->log, 0, 
	   "content-len header (%d) mismatch actual len (%d) ??", 
	   r->headers_in.content_length_n, full_body_len);
  
  /* File probably got buffered. */
  if (r->headers_in.content_length_n != full_body_len) {
    ngx_http_apply_rulematch_v_n(&nx_int__big_request, ctx, r, NULL, NULL, BODY, 1, 0);
    return ;
  }
  
  /* x-www-form-urlencoded POSTs */
  /* 33 = echo -n "application/x-www-form-urlencoded" | wc -c */
  if (!ngx_strncasecmp(r->headers_in.content_type->value.data, 
		       (u_char *)"application/x-www-form-urlencoded", 33)) {
    NX_DEBUG(_debug_post_heavy,   NGX_LOG_DEBUG_HTTP, r->connection->log, 0, 
	     "XX-application/x-www..");

    tmp.len = full_body_len;
    tmp.data = full_body;

    NX_DEBUG(_debug_post_heavy,   NGX_LOG_DEBUG_HTTP, r->connection->log, 0, 
	     "XX-POST DATA [%V]", &tmp);
    
    if(ngx_http_spliturl_ruleset(r->pool, (char *)tmp.data, 
				 cf->body_rules, main_cf->body_rules, 
				 r, ctx, BODY)) {
      ngx_http_apply_rulematch_v_n(&nx_int__uncommon_url, ctx, r, NULL, NULL, BODY, 1, 0);
      return ;
    } 
  }
  /* 19 = echo -n "multipart/form-data" | wc -c */
  else if (!ngx_strncasecmp(r->headers_in.content_type->value.data, 
			    (u_char *) "multipart/form-data", 19)) {
    ngx_http_dummy_multipart_parse(ctx, r, full_body, full_body_len);
  }
  /* 16 = echo -n "application/json" | wc -c */
  else if (!ngx_strncasecmp(r->headers_in.content_type->value.data, 
			    (u_char *) "application/json", 16)) {
    ngx_http_dummy_json_parse(ctx, r, full_body, full_body_len); 
  }
  else {
    ngx_log_debug(NGX_LOG_DEBUG_HTTP, r->connection->log, 0, 
		  "[POST] Unknown content-type");
    ngx_http_apply_rulematch_v_n(&nx_int__uncommon_content_type, ctx, r, NULL, NULL, BODY, 1, 0);
    /*
    ** Only attempt to process "raw" body if id:nx_int__uncommon_content_type was
    ** whitelisted. Else, it should be blocking and stop processing here.
    */
    if ((!ctx->block || ctx->learning) && !ctx->drop ) {
      ngx_log_debug(NGX_LOG_DEBUG_HTTP, r->connection->log, 0, 
		    "After uncommon content-type");
      ngx_http_dummy_rawbody_parse(ctx, r, full_body, full_body_len);
    }
  }
  
}



/*
** does : this is a 'main' function, all the stuff goes from here.
**	  to make it short, it does the following :
** - if we got header rules, apply header_rules on each.
** - apply generic_rules on url decoded URI.
** - if we got get_rules and get args, apply get_rules varname/value couple.
** - if we are in a POST/PUT request and we got body_rules, apply rules :)
*/
void	
ngx_http_dummy_uri_parse(ngx_http_dummy_main_conf_t *main_cf, 
			 ngx_http_dummy_loc_conf_t *cf, 
			 ngx_http_request_ctx_t *ctx, ngx_http_request_t *r)
{
  ngx_str_t			tmp, name;
  
  if (!r->uri.len)
    return ;
  if ( (ctx->block && !ctx->learning) || ctx->drop )
    return ;
  if (!main_cf->generic_rules && !cf->generic_rules) {
    dummy_error_fatal(ctx, r, "no generic rules ?!");
    return ;
  }
  tmp.len = r->uri.len;
  tmp.data = ngx_pcalloc(r->pool, r->uri.len+1);
  if (!tmp.data) {
    dummy_error_fatal(ctx, r, "failed alloc of %d", r->uri.len+1);
    return ;
  }
  memcpy(tmp.data, r->uri.data, r->uri.len);
  name.data = NULL;
  name.len = 0;
  if (cf->generic_rules)
    ngx_http_basestr_ruleset_n(r->pool, &name, &tmp, cf->generic_rules, 
			       r, ctx, URL);
  if (main_cf->generic_rules)
    ngx_http_basestr_ruleset_n(r->pool, &name, &tmp, main_cf->generic_rules, 
			       r, ctx, URL);
  ngx_pfree(r->pool, tmp.data);
}

void	
ngx_http_dummy_args_parse(ngx_http_dummy_main_conf_t *main_cf, 
			  ngx_http_dummy_loc_conf_t *cf, 
			  ngx_http_request_ctx_t *ctx, ngx_http_request_t *r)
{
  ngx_str_t			tmp;
  
  if ( (ctx->block && !ctx->learning) || ctx->drop )
    return ;
  if (!r->args.len)
    return ;
  if (!cf->get_rules && !main_cf->get_rules)
    return ;
  tmp.len = r->args.len;
  tmp.data = ngx_pcalloc(r->pool, r->args.len+1);
  if (!tmp.data) {
    dummy_error_fatal(ctx, r, "failed alloc");
    return ;
  }
  memcpy(tmp.data, r->args.data, r->args.len);
  if(ngx_http_spliturl_ruleset(r->pool, (char *)tmp.data, 
			       cf->get_rules, main_cf->get_rules, r, 
			       ctx, ARGS)) {
    dummy_error_fatal(ctx, r, 
		      "spliturl error : malformed url, possible attack");
    return ;
  }
  ngx_pfree(r->pool, tmp.data);
}

void	
ngx_http_dummy_headers_parse(ngx_http_dummy_main_conf_t *main_cf, 
			     ngx_http_dummy_loc_conf_t *cf, 
			     ngx_http_request_ctx_t *ctx, ngx_http_request_t *r)
{
  ngx_list_part_t	    *part;
  ngx_table_elt_t	    *h;
  unsigned int		     i;
  ngx_str_t		     lowcase_header;

  if (!cf->header_rules && !main_cf->header_rules)
    return ;
  // this check may be removed, as it shouldn't be needed anymore !
  if ( (ctx->block && !ctx->learning) || ctx->drop)
    return ;
  part = &r->headers_in.headers.part;
  h = part->elts;
  // this check may be removed, as it shouldn't be needed anymore !
  for (i = 0; ( (!ctx->block || ctx->learning) && !ctx->block) ; i++) {
    if (i >= part->nelts) {
      if (part->next == NULL) 
	break;
      part = part->next;
      h = part->elts;
      i = 0;
    }
    lowcase_header.data = h[i].lowcase_key;
    lowcase_header.len = h[i].key.len;
    if (cf->header_rules)
      ngx_http_basestr_ruleset_n(r->pool, &lowcase_header, &(h[i].value), 
				 cf->header_rules, r, ctx, HEADERS);
    if (main_cf->header_rules)
      ngx_http_basestr_ruleset_n(r->pool, &lowcase_header, &(h[i].value), 
				 main_cf->header_rules, r, ctx, HEADERS);
  }
  return ;
}

void	
ngx_http_dummy_data_parse(ngx_http_request_ctx_t *ctx, 
			  ngx_http_request_t	 *r)
{
  ngx_http_dummy_loc_conf_t	*cf;
  ngx_http_dummy_main_conf_t	*main_cf;
  ngx_http_core_main_conf_t  *cmcf;

  cf = ngx_http_get_module_loc_conf(r, ngx_http_naxsi_module);
  cmcf = ngx_http_get_module_main_conf(r, ngx_http_core_module);
  main_cf = ngx_http_get_module_main_conf(r, ngx_http_naxsi_module);
  if (!cf || !ctx || !cmcf) {
    ngx_log_debug(NGX_LOG_DEBUG_HTTP, r->connection->log, 0,
		  "naxsi: unable to parse data.");
    return ;
  }
  /* process rules only if request is not already blocked or if
     the learning mode is enabled */
  ngx_http_dummy_headers_parse(main_cf, cf, ctx, r);
  /* check uri */
  ngx_http_dummy_uri_parse(main_cf, cf, ctx, r);
  /* check args */
  ngx_http_dummy_args_parse(main_cf, cf, ctx, r);
  /* check method */
  if ((r->method == NGX_HTTP_POST || r->method == NGX_HTTP_PUT) && 
      /* presence of body rules (POST/PUT rules) */
      (cf->body_rules || main_cf->body_rules) && 
      /* and the presence of data to parse */
      r->request_body && ( (!ctx->block || ctx->learning) && !ctx->drop)) 
    ngx_http_dummy_body_parse(ctx, r, cf, main_cf);
  ngx_http_dummy_update_current_ctx_status(ctx, cf, r);
}



void	
ngx_http_dummy_update_current_ctx_status(ngx_http_request_ctx_t	*ctx, 
					 ngx_http_dummy_loc_conf_t	*cf, 
					 ngx_http_request_t *r)
{
  unsigned int	i, z, matched;
  ngx_http_check_rule_t		*cr;
  ngx_http_special_score_t	*sc;

  NX_DEBUG(_debug_custom_score, NGX_LOG_DEBUG_HTTP, r->connection->log, 0,
		"XX-custom check rules");

  /*cr, sc, cf, ctx*/
  if (cf->check_rules && ctx->special_scores) {
    NX_DEBUG(_debug_custom_score,   NGX_LOG_DEBUG_HTTP, r->connection->log, 0,
		  "XX-we have custom check rules and CTX got special score :)");

    cr = cf->check_rules->elts;
    sc = ctx->special_scores->elts;
    for (z = 0; z < ctx->special_scores->nelts; z++)
      for (i = 0; i < cf->check_rules->nelts; i++) {
	NX_DEBUG(_debug_custom_score, 	NGX_LOG_DEBUG_HTTP, r->connection->log, 0,
		      "XX- rule says :(%s:%d) vs current context:(%s:%d) (flag=%d)",
		      cr[i].sc_tag.data, cr[i].sc_score,
		      sc[z].sc_tag->data, sc[z].sc_score, cr[i].cmp);

	if (!ngx_strcmp(sc[z].sc_tag->data, cr[i].sc_tag.data)) {
	  NX_DEBUG(_debug_custom_score, 	  NGX_LOG_DEBUG_HTTP, r->connection->log, 0,
			"XX- rule says :(%s:%d) vs current context:(%s:%d) (flag=%d)",
			cr[i].sc_tag.data, cr[i].sc_score,
			sc[z].sc_tag->data, sc[z].sc_score, cr[i].cmp);

	  matched=0;
	  // huglier than your mom :)
	  switch (cr[i].cmp) {
	  case SUP:
	    matched = sc[z].sc_score > cr[i].sc_score ? 1 : 0;
	    break;
	  case SUP_OR_EQUAL:
	    matched = sc[z].sc_score >= cr[i].sc_score ? 1 : 0;
	    break;
	  case INF:
	    matched = sc[z].sc_score < cr[i].sc_score ? 1 : 0;
	    break;
	  case INF_OR_EQUAL:
	    matched = sc[z].sc_score <= cr[i].sc_score ? 1 : 0;
	    break;
	  }
	  if (matched) {
	    NX_DEBUG(_debug_custom_score, 	    NGX_LOG_DEBUG_HTTP, r->connection->log, 0,
			  "XX- custom score rule triggered ..");


	    if (cr[i].block)
	      ctx->block = 1;
	    if (cr[i].drop)
	      ctx->drop = 1;
	    if (cr[i].allow)
	      ctx->allow = 1;
	    if (cr[i].log)
	      ctx->log = 1;
	  }
	}
      }
  }
}


/*
** This function is called when the body is read.
** Will set-up flags to tell that parsing can be done,
** and then run the core phases again
** (WARNING: check backward compatibility of count--
** with older version of nginx 0.7.x)
*/
void 
ngx_http_dummy_payload_handler(ngx_http_request_t *r) {
  ngx_http_request_ctx_t  *ctx;
  ctx = ngx_http_get_module_ctx(r, ngx_http_naxsi_module);
  ctx->ready = 1;
  r->count--;
  NX_DEBUG(_debug_payload_handler, NGX_LOG_DEBUG_HTTP, r->connection->log, 0,
		"XX-dummy PAYLOAD HANDLER !");

  if (ctx->wait_for_body) {
    NX_DEBUG(_debug_payload_handler, NGX_LOG_DEBUG_HTTP, r->connection->log, 0,
		  "XX-dummy : AFTER NGX_AGAIN");

    ctx->wait_for_body = 0;
    ngx_http_core_run_phases(r);
  }
}
<|MERGE_RESOLUTION|>--- conflicted
+++ resolved
@@ -654,13 +654,8 @@
     tmp_hashname.data = ngx_pcalloc(req->pool, tmp_hashname.len+1);
     tmp_hashname.data[0] = '#';
     memcpy(tmp_hashname.data+1, name->data, name->len);
-<<<<<<< HEAD
     NX_DEBUG(_debug_whitelist_compat, NGX_LOG_DEBUG_HTTP, req->connection->log, 0, "hashing varname [%V] (rule:%d) - 'wl:X_VAR:%V|NAME'", name, r->rule_id, name);
-    b = nx_find_wl_in_hash(&tmp_hashname, cf, zone);
-=======
-    naxsi__debug_whitelist("hashing varname [%V] (rule:%d) - 'wl:X_VAR:%V|NAME'", name, r->rule_id, name);
     b = nx_find_wl_in_hash(req, &tmp_hashname, cf, zone);
->>>>>>> 1c8ce05c
     ngx_pfree(req->pool, tmp_hashname.data);
     tmp_hashname.data = NULL;
     if (b && ngx_http_dummy_is_whitelist_adapted(b, name, zone, r, req, NAME_ONLY, target_name))
@@ -695,13 +690,8 @@
   if (!tmp_hashname.data) return (0);
   tmp_hashname.len = req->uri.len;
   ngx_memcpy(tmp_hashname.data, req->uri.data, req->uri.len);
-<<<<<<< HEAD
   NX_DEBUG(_debug_whitelist_compat, NGX_LOG_DEBUG_HTTP, req->connection->log, 0, "hashing uri#1 [%V] (rule:%d) ($URL:X|URI)", &(tmp_hashname), r->rule_id);
-  b = nx_find_wl_in_hash(&(tmp_hashname), cf, zone);
-=======
-  naxsi__debug_whitelist("hashing uri#1 [%V] (rule:%d) ($URL:X|URI)", &(tmp_hashname), r->rule_id);
   b = nx_find_wl_in_hash(req, &(tmp_hashname), cf, zone);
->>>>>>> 1c8ce05c
   ngx_pfree(req->pool, tmp_hashname.data);
   tmp_hashname.data = NULL;
   if (b && ngx_http_dummy_is_whitelist_adapted(b, name, zone, r, req, URI_ONLY, target_name))
@@ -714,13 +704,8 @@
   tmp_hashname.len = req->uri.len + 1;
   tmp_hashname.data[0] = '#';
   ngx_memcpy(tmp_hashname.data+1, req->uri.data, req->uri.len);
-<<<<<<< HEAD
   NX_DEBUG(_debug_whitelist_compat, NGX_LOG_DEBUG_HTTP, req->connection->log, 0, "hashing uri#3 [%V] (rule:%d) ($URL:X|ZONE|NAME)", &(tmp_hashname), r->rule_id);
-  b = nx_find_wl_in_hash(&(tmp_hashname), cf, zone);
-=======
-  naxsi__debug_whitelist("hashing uri#3 [%V] (rule:%d) ($URL:X|ZONE|NAME)", &(tmp_hashname), r->rule_id);
   b = nx_find_wl_in_hash(req, &(tmp_hashname), cf, zone);
->>>>>>> 1c8ce05c
   ngx_pfree(req->pool, tmp_hashname.data);
   tmp_hashname.data = NULL;
   if (b && ngx_http_dummy_is_whitelist_adapted(b, name, zone, r, req, URI_ONLY, target_name))
@@ -738,13 +723,8 @@
   strncat((char*)tmp_hashname.data, "#", 1);
   strncat((char*)tmp_hashname.data, (char*)name->data, name->len);
     
-<<<<<<< HEAD
   NX_DEBUG(_debug_whitelist_compat, NGX_LOG_DEBUG_HTTP, req->connection->log, 0, "hashing MIX [%V] ($URL:x|$X_VAR:y) or ($URL:x|$X_VAR:y|NAME)", &tmp_hashname);
-  b = nx_find_wl_in_hash(&(tmp_hashname), cf, zone);
-=======
-  naxsi__debug_whitelist("hashing MIX [%V] ($URL:x|$X_VAR:y) or ($URL:x|$X_VAR:y|NAME)", &tmp_hashname);
   b = nx_find_wl_in_hash(req, &(tmp_hashname), cf, zone);
->>>>>>> 1c8ce05c
   ngx_pfree(req->pool, tmp_hashname.data);
   
   if (b && ngx_http_dummy_is_whitelist_adapted(b, name, zone, r, req, MIXED, target_name))
