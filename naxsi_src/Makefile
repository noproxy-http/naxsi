--- conflicted
+++ resolved
@@ -81,11 +81,7 @@
 	if [ ! $(TEST) ] ; then TEST="*.t" ; fi
 
 	export PATH="$(TMP_DIR)/objs/:"$(PATH) ; \
-<<<<<<< HEAD
-	export PERL5LIB="/home/bui/perl5/lib/perl5/:/home/travis/perl5/lib/perl5/" ; \
-=======
 	export PERL5LIB="~/perl5/lib/perl5/:/home/travis/perl5/lib/perl5/" ; \
->>>>>>> 7bd975e4
 	cd .. ; prove -r "t/$(TEST)"
 
 ifeq ($(COV),1)
