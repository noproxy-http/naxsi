--- conflicted
+++ resolved
@@ -35,9 +35,6 @@
 
 re:
 	@echo "Nginx source tree : /tmp/nginx" 
-<<<<<<< HEAD
-	cd /tmp/nginx && ./configure --with-cc-opt="-O0" --conf-path=/etc/nginx/nginx.conf  --add-module=$(MOD_PATH) --error-log-path=/tmp/error.log     --http-client-body-temp-path=/var/lib/nginx/body     --http-fastcgi-temp-path=/var/lib/nginx/fastcgi     --http-log-path=/var/log/nginx/access.log     --http-proxy-temp-path=/var/lib/nginx/proxy     --lock-path=/var/lock/nginx.lock     --pid-path=/var/run/nginx.pid     --with-http_ssl_module     --without-mail_pop3_module     --without-mail_smtp_module     --without-mail_imap_module     --without-http_uwsgi_module     --without-http_scgi_module     --with-ipv6  --prefix=/usr && make
-=======
 	cd /tmp/nginx && ./configure --with-cc-opt="-O0" --conf-path=/tmp/nginx.conf  --add-module=$(MOD_PATH) --error-log-path=/tmp/error.log     --http-client-body-temp-path=/tmp/     --http-fastcgi-temp-path=/var/lib/nginx/fastcgi     --http-log-path=/tmp/access.log     --http-proxy-temp-path=/var/lib/nginx/proxy     --lock-path=/tmpnginx.lock     --pid-path=/tmp/nginx.pid     --with-http_ssl_module     --without-mail_pop3_module     --without-mail_smtp_module     --without-mail_imap_module     --without-http_uwsgi_module     --without-http_scgi_module     --with-ipv6  --prefix=/tmp && make
 
 
@@ -49,4 +46,3 @@
 	@cat /tmp/nginx.conf | grep -v '#' | sed -e 's@http {@http {\ninclude /etc/nginx/naxsi_core.rules;\n@' | sed -e 's@listen.*80;@listen 4242;@' > /tmp/nginx.conf.tmp
 	@cat /tmp/nginx.conf.tmp | sed  's@location / {@location / {\nLearningMode;\nSecRulesEnabled;\nDeniedUrl "/50x.html";\nCheckRule "$$SQL >= 8" BLOCK;\nCheckRule "$$RFI >= 8" BLOCK;\nCheckRule "$$TRAVERSAL >= 4" BLOCK;\nCheckRule "$$EVADE >= 4" BLOCK;\nCheckRule "$$XSS >= 8" BLOCK;\nerror_log /tmp/ngx_error.log debug;\naccess_log /tmp/ngx_access.log;\n@'  > /tmp/nginx.conf
 #	@cat /tmp/nginx.conf | 
->>>>>>> a1039260
